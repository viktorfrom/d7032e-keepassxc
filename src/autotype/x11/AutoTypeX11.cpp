--- conflicted
+++ resolved
@@ -628,36 +628,6 @@
 
     if (keysym != NoSymbol) {
         for (phase = 0; phase < 2; phase++) {
-<<<<<<< HEAD
-            for (keycode = m_minKeycode; !found && (keycode <= m_maxKeycode); keycode++) {
-                /* Determine keycode for the keysym:  we use this instead
-                of XKeysymToKeycode() because we must know shift_state, too */
-                inx = (keycode - m_minKeycode) * m_keysymPerKeycode;
-                if (m_keysymTable[inx] == keysym) {
-                    shift &= ~m_altgrMask;
-                    if (m_keysymTable[inx + 1] != NoSymbol) shift &= ~ShiftMask;
-                    found = TRUE;
-                    break;
-                } else if (m_keysymTable[inx + 1] == keysym) {
-                    shift &= ~m_altgrMask;
-                    shift |= ShiftMask;
-                    found = TRUE;
-                    break;
-                }
-            }
-            if (!found && m_altgrMask && inx_altgr + 1 <= m_keysymPerKeycode) {
-                for (keycode = m_minKeycode; !found && (keycode <= m_maxKeycode); keycode++) {
-                    inx = (keycode - m_minKeycode) * m_keysymPerKeycode;
-                    if (m_keysymTable[inx + inx_altgr] == keysym) {
-                        shift &= ~ShiftMask;
-                        shift |= m_altgrMask;
-                        found = TRUE;
-                        break;
-                    } else if (inx_altgr + 2 <= m_keysymPerKeycode && m_keysymTable[inx + inx_altgr + 1] == keysym) {
-                        shift |= ShiftMask | m_altgrMask;
-                        found = TRUE;
-                        break;
-=======
             keycode = XKeysymToKeycode(m_dpy, keysym);
             XkbTranslateKeyCode(kbd, keycode, 0, &mods_rtrn, &ks);
             if (ks == keysym) {
@@ -684,7 +654,6 @@
                              shift |= ShiftMask | m_altgrMask;
                              found = TRUE;
                         } 
->>>>>>> 68e1fc0c
                     }
                 }
             }
