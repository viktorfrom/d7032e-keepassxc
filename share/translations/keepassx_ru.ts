<?xml version="1.0" ?><!DOCTYPE TS><TS language="ru" version="2.1">
<context>
    <name>AboutDialog</name>
    <message>
        <source>About KeePassXC</source>
        <translation>О KeePassXC</translation>
    </message>
    <message>
        <source>About</source>
        <translation>О программе</translation>
    </message>
    <message>
        <source>Report bugs at: &lt;a href=&quot;https://github.com/keepassxreboot/keepassxc/issues&quot; style=&quot;text-decoration: underline;&quot;&gt;https://github.com&lt;/a&gt;</source>
        <translation>Сообщать об ошибках: &lt;a href=&quot;https://github.com/keepassxreboot/keepassxc/issues&quot; style=&quot;text-decoration: underline;&quot;&gt;https://github.com&lt;/a&gt;</translation>
    </message>
    <message>
        <source>KeePassXC is distributed under the terms of the GNU General Public License (GPL) version 2 or (at your option) version 3.</source>
        <translation>KeePassXC распространяется на условиях универсальной общественной лицензии GNU (GPL) версии 2 или 3 (на ваше усмотрение).</translation>
    </message>
    <message>
        <source>Contributors</source>
        <translation>Авторы</translation>
    </message>
    <message>
        <source>&lt;a href=&quot;https://github.com/keepassxreboot/keepassxc/graphs/contributors&quot;&gt;See Contributions on GitHub&lt;/a&gt;</source>
        <translation>&lt;a href=&quot;https://github.com/keepassxreboot/keepassxc/graphs/contributors&quot;&gt;Посмотреть вклад на GitHub&lt;/a&gt;</translation>
    </message>
    <message>
        <source>Debug Info</source>
        <translation>Отладочная информация</translation>
    </message>
    <message>
        <source>Include the following information whenever you report a bug:</source>
        <translation>Добавьте в сообщение об ошибке следующую информацию:</translation>
    </message>
    <message>
        <source>Copy to clipboard</source>
        <translation>Скопировать в буфер обмена</translation>
    </message>
    <message>
        <source>Project Maintainers:</source>
        <translation>Проект сопровождают:</translation>
    </message>
    <message>
        <source>Special thanks from the KeePassXC team go to debfx for creating the original KeePassX.</source>
        <translation>Команда KeePassXC выражает особую благодарность debfx за создание оригинального KeePassX.</translation>
    </message>
<<<<<<< HEAD
    <message>
        <source>Version %1</source>
        <translation>Версия %1</translation>
    </message>
    <message>
        <source>Build Type: %1</source>
        <translation>Тип сборки: %1</translation>
    </message>
    <message>
        <source>Auto-Type</source>
        <translation>Автоввод</translation>
    </message>
    <message>
        <source>Browser Integration</source>
        <translation>Интеграция с браузером</translation>
    </message>
    <message>
        <source>SSH Agent</source>
        <translation>SSH-агент</translation>
    </message>
    <message>
        <source>YubiKey</source>
        <translation>YubiKey</translation>
    </message>
    <message>
        <source>TouchID</source>
        <translation>TouchID</translation>
    </message>
    <message>
        <source>None</source>
        <translation>Нет</translation>
    </message>
    <message>
        <source>KeeShare (signed and unsigned sharing)</source>
        <translation>KeeShare (доступ с использованием подписей и без)</translation>
    </message>
    <message>
        <source>KeeShare (only signed sharing)</source>
        <translation>KeeShare (доступ только с использованием подписи)</translation>
    </message>
    <message>
        <source>KeeShare (only unsigned sharing)</source>
        <translation>KeeShare (доступ только без использованием подписи)</translation>
    </message>
=======
>>>>>>> c51752df
</context>
<context>
    <name>AgentSettingsWidget</name>
    <message>
        <source>Enable SSH Agent (requires restart)</source>
        <translation>Включить SSH-агент (необходим перезапуск)</translation>
    </message>
    <message>
        <source>Use OpenSSH for Windows instead of Pageant</source>
        <translation>Использовать OpenSSH для Windows вместо Pageant</translation>
    </message>
</context>
<context>
    <name>ApplicationSettingsWidget</name>
    <message>
        <source>Application Settings</source>
        <translation>Параметры приложения</translation>
    </message>
    <message>
        <source>General</source>
        <translation>Общие</translation>
    </message>
    <message>
        <source>Security</source>
        <translation>Безопасность</translation>
    </message>
    <message>
        <source>Access error for config file %1</source>
        <translation>Ошибка доступа к файлу конфигурации %1</translation>
    </message>
    <message>
        <source>Icon only</source>
        <translation>Только значок</translation>
    </message>
    <message>
        <source>Text only</source>
        <translation>Только текст</translation>
    </message>
    <message>
        <source>Text beside icon</source>
        <translation>Текст рядом со значком</translation>
    </message>
    <message>
        <source>Text under icon</source>
        <translation>Текст под значком</translation>
    </message>
    <message>
        <source>Follow style</source>
        <translation>Следовать стилю</translation>
    </message>
</context>
<context>
    <name>ApplicationSettingsWidgetGeneral</name>
    <message>
        <source>Basic Settings</source>
        <translation>Основные параметры</translation>
    </message>
    <message>
        <source>Startup</source>
        <translation>Запуск</translation>
    </message>
    <message>
        <source>Start only a single instance of KeePassXC</source>
        <translation>Запускать только один экземпляр KeePassXC</translation>
    </message>
    <message>
        <source>Remember last databases</source>
        <translation>Запоминать последнюю базу данных</translation>
    </message>
    <message>
        <source>Remember last key files and security dongles</source>
        <translation>Запоминать последние использованные ключевые файлы и устройства</translation>
    </message>
    <message>
        <source>Load previous databases on startup</source>
        <translation>Загружать предыдущие базы данных при запуске</translation>
    </message>
    <message>
        <source>Minimize window at application startup</source>
        <translation>Сворачивать окно при запуске приложения</translation>
    </message>
    <message>
        <source>File Management</source>
        <translation>Управление файлами</translation>
    </message>
    <message>
        <source>Safely save database files (may be incompatible with Dropbox, etc)</source>
        <translation>Безопасное сохранение файлов базы данных (возможна несовместимость с Dropbox и др.)</translation>
    </message>
    <message>
        <source>Backup database file before saving</source>
        <translation>Создавать резервную копию базы данных перед сохранением</translation>
    </message>
    <message>
        <source>Automatically save after every change</source>
        <translation>Автоматически сохранять после каждого изменения</translation>
    </message>
    <message>
        <source>Automatically save on exit</source>
        <translation>Автоматически сохранять при выходе</translation>
    </message>
    <message>
        <source>Don&apos;t mark database as modified for non-data changes (e.g., expanding groups)</source>
        <translation>Не помечать базу данных изменённой при действиях, не связанных с изменением данных (например при распахивании групп)</translation>
    </message>
    <message>
        <source>Automatically reload the database when modified externally</source>
        <translation>Автоматически перезагружать базу данных при её изменении извне</translation>
    </message>
    <message>
        <source>Entry Management</source>
        <translation>Управление записями</translation>
    </message>
    <message>
        <source>Use group icon on entry creation</source>
        <translation>Использовать значок группы для новых записей</translation>
    </message>
    <message>
        <source>Minimize when copying to clipboard</source>
        <translation>Сворачивать при копировании в буфер обмена</translation>
    </message>
    <message>
        <source>Hide the entry preview panel</source>
        <translation>Скрыть панель предварительного просмотра записи</translation>
    </message>
    <message>
        <source>General</source>
        <translation>Общие</translation>
    </message>
    <message>
        <source>Hide toolbar (icons)</source>
        <translation>Скрыть панель инструментов (иконки)</translation>
    </message>
    <message>
        <source>Minimize instead of app exit</source>
        <translation>Сворачивать вместо закрытия программы</translation>
    </message>
    <message>
        <source>Show a system tray icon</source>
        <translation>Значок в области уведомлений</translation>
    </message>
    <message>
        <source>Dark system tray icon</source>
        <translation>Тёмный значок в области уведомлений</translation>
    </message>
    <message>
        <source>Hide window to system tray when minimized</source>
        <translation>При сворачивании скрывать окно в область уведомлений</translation>
    </message>
    <message>
        <source>Language</source>
        <translation>Язык</translation>
    </message>
    <message>
        <source>Auto-Type</source>
        <translation>Автоввод</translation>
    </message>
    <message>
        <source>Use entry title to match windows for global Auto-Type</source>
        <translation>Использовать название записи для глобального автоввода</translation>
    </message>
    <message>
        <source>Use entry URL to match windows for global Auto-Type</source>
        <translation>Использовать URL-адрес для глобального автоввода</translation>
    </message>
    <message>
        <source>Always ask before performing Auto-Type</source>
        <translation>Всегда спрашивать перед автовводом</translation>
    </message>
    <message>
        <source>Global Auto-Type shortcut</source>
        <translation>Комбинация клавиш для глобального автоввода</translation>
    </message>
    <message>
        <source>Auto-Type typing delay</source>
        <translation>Задержка автоввода</translation>
    </message>
    <message>
        <source> ms</source>
        <comment>Milliseconds</comment>
        <translation> мс</translation>
    </message>
    <message>
        <source>Auto-Type start delay</source>
        <translation>Задержка начала автоввода</translation>
    </message>
    <message>
        <source>Check for updates at application startup</source>
        <translation>Проверять обновления при запуске приложения</translation>
    </message>
    <message>
        <source>Include pre-releases when checking for updates</source>
        <translation>Включать предварительные версии при проверке обновлений</translation>
    </message>
    <message>
        <source>Movable toolbar</source>
        <translation>Передвижная панель инструментов</translation>
    </message>
    <message>
        <source>Button style</source>
        <translation>Стиль кнопок</translation>
    </message>
</context>
<context>
    <name>ApplicationSettingsWidgetSecurity</name>
    <message>
        <source>Timeouts</source>
        <translation>Таймауты</translation>
    </message>
    <message>
        <source>Clear clipboard after</source>
        <translation>Очищать буфер обмена через</translation>
    </message>
    <message>
        <source> sec</source>
        <comment>Seconds</comment>
        <translation>сек</translation>
    </message>
    <message>
        <source>Lock databases after inactivity of</source>
        <translation>Блокировать базу данных при отсутствии активности в течение</translation>
    </message>
    <message>
        <source> min</source>
        <translation> мин</translation>
    </message>
    <message>
        <source>Forget TouchID after inactivity of</source>
        <translation>Забыть TouchID после неактивности</translation>
    </message>
    <message>
        <source>Convenience</source>
        <translation>Удобство</translation>
    </message>
    <message>
        <source>Lock databases when session is locked or lid is closed</source>
        <translation>Блокировать базу данных при блокировке сеанса или закрытии крышки ноутбука</translation>
    </message>
    <message>
        <source>Forget TouchID when session is locked or lid is closed</source>
        <translation>Забыть TouchID, когда сеанс заблокирован или крышка закрыта</translation>
    </message>
    <message>
        <source>Lock databases after minimizing the window</source>
        <translation>Блокировать базу данных при сворачивании окна</translation>
    </message>
    <message>
        <source>Re-lock previously locked database after performing Auto-Type</source>
        <translation>Заблокировать базу данных после автоввода</translation>
    </message>
    <message>
        <source>Don&apos;t require password repeat when it is visible</source>
        <translation>Не требовать повторный ввод пароля, когда он показывается</translation>
    </message>
    <message>
        <source>Don&apos;t hide passwords when editing them</source>
        <translation>Не скрывать пароли при их изменении</translation>
    </message>
    <message>
        <source>Don&apos;t use placeholder for empty password fields</source>
        <translation>Не использовать заполнитель для полей с пустым паролем</translation>
    </message>
    <message>
        <source>Hide passwords in the entry preview panel</source>
        <translation>Скрывать пароли в панели предварительного просмотра записи</translation>
    </message>
    <message>
        <source>Hide entry notes by default</source>
        <translation>Скрыть примечания записи по умолчанию</translation>
    </message>
    <message>
        <source>Privacy</source>
        <translation>Конфиденциальность</translation>
    </message>
    <message>
        <source>Use DuckDuckGo as fallback for downloading website icons</source>
        <translation>Использовать DuckDuckGo как резервный источник для скачивания значков сайта</translation>
    </message>
</context>
<context>
    <name>AutoType</name>
    <message>
        <source>Couldn&apos;t find an entry that matches the window title:</source>
        <translation>Невозможно найти запись, соответствующую заголовку окна:</translation>
    </message>
    <message>
        <source>Auto-Type - KeePassXC</source>
        <translation>Автоввод - KeePassXC</translation>
    </message>
    <message>
        <source>Auto-Type</source>
        <translation>Автоввод</translation>
    </message>
    <message>
        <source>The Syntax of your Auto-Type statement is incorrect!</source>
        <translation>Неверная инструкция автоввода!</translation>
    </message>
    <message>
        <source>This Auto-Type command contains a very long delay. Do you really want to proceed?</source>
        <translation>Слишком большая задержка в команде автоввода. Действительно продолжить?</translation>
    </message>
    <message>
        <source>This Auto-Type command contains very slow key presses. Do you really want to proceed?</source>
        <translation>Команда автоввода содержит очень медленные нажатия клавиш. Действительно продолжить?</translation>
    </message>
    <message>
        <source>This Auto-Type command contains arguments which are repeated very often. Do you really want to proceed?</source>
        <translation>Команда автоввода содержит часто повторяющиеся аргументы. Действительно продолжить?</translation>
    </message>
</context>
<context>
    <name>AutoTypeAssociationsModel</name>
    <message>
        <source>Window</source>
        <translation>Окно</translation>
    </message>
    <message>
        <source>Sequence</source>
        <translation>Последовательность</translation>
    </message>
    <message>
        <source>Default sequence</source>
        <translation>Стандартная последовательность</translation>
    </message>
</context>
<context>
    <name>AutoTypeMatchModel</name>
    <message>
        <source>Group</source>
        <translation>Группа</translation>
    </message>
    <message>
        <source>Title</source>
        <translation>Имя записи</translation>
    </message>
    <message>
        <source>Username</source>
        <translation>Имя пользователя</translation>
    </message>
    <message>
        <source>Sequence</source>
        <translation>Последовательность</translation>
    </message>
</context>
<context>
    <name>AutoTypeSelectDialog</name>
    <message>
        <source>Auto-Type - KeePassXC</source>
        <translation>Автоввод - KeePassXC</translation>
    </message>
    <message>
        <source>Select entry to Auto-Type:</source>
        <translation>Выберите запись для автоввода:</translation>
    </message>
</context>
<context>
    <name>BrowserAccessControlDialog</name>
    <message>
        <source>KeePassXC-Browser Confirm Access</source>
        <translation>Подтверждение доступа для KeePassXC-Browser</translation>
    </message>
    <message>
        <source>Remember this decision</source>
        <translation>Запомнить это решение</translation>
    </message>
    <message>
        <source>Allow</source>
        <translation>Разрешить</translation>
    </message>
    <message>
        <source>Deny</source>
        <translation>Запретить</translation>
    </message>
    <message>
        <source>%1 has requested access to passwords for the following item(s).
Please select whether you want to allow access.</source>
        <translation>%1 запросил доступ к паролям для следующих элементов.
Разрешить доступ?</translation>
    </message>
</context>
<context>
    <name>BrowserEntrySaveDialog</name>
    <message>
        <source>KeePassXC-Browser Save Entry</source>
        <translation>KeePassXC-Browser сохранить запись</translation>
    </message>
    <message>
        <source>Ok</source>
        <translation>Ok</translation>
    </message>
    <message>
        <source>Cancel</source>
        <translation>Отмена</translation>
    </message>
    <message>
        <source>You have multiple databases open.
Please select the correct database for saving credentials.</source>
        <translation>У вас открыто несколько баз данных.
Пожалуйста, выберите нужную базу данных для сохранения учетных данных.</translation>
    </message>
</context>
<context>
    <name>BrowserOptionDialog</name>
    <message>
        <source>Dialog</source>
        <translation>Диалог</translation>
    </message>
    <message>
        <source>This is required for accessing your databases with KeePassXC-Browser</source>
        <translation>Это требуется для доступа к вашим базам данных при использовании KeePassXC-Browser</translation>
    </message>
    <message>
        <source>Enable KeepassXC browser integration</source>
        <translation>Включить интеграцию с браузером</translation>
    </message>
    <message>
        <source>General</source>
        <translation>Общие</translation>
    </message>
    <message>
        <source>Enable integration for these browsers:</source>
        <translation>Включить интеграцию для браузеров:</translation>
    </message>
    <message>
        <source>&amp;Google Chrome</source>
        <translation>&amp;Google Chrome</translation>
    </message>
    <message>
        <source>&amp;Firefox</source>
        <translation>&amp;Firefox</translation>
    </message>
    <message>
        <source>&amp;Chromium</source>
        <translation>&amp;Chromium</translation>
    </message>
    <message>
        <source>&amp;Vivaldi</source>
        <translation>&amp;Vivaldi</translation>
    </message>
    <message>
        <source>Show a &amp;notification when credentials are requested</source>
        <extracomment>Credentials mean login data requested via browser extension</extracomment>
        <translation>Показывать &amp;уведомление при запросе учётных данных</translation>
    </message>
    <message>
        <source>Re&amp;quest to unlock the database if it is locked</source>
        <translation>Запрашивать разблокировку базы данных, если она заблокирована</translation>
    </message>
    <message>
        <source>Only entries with the same scheme (http://, https://, ...) are returned.</source>
        <translation>Возвращать записи только при соответствии протокола (http://, https://,...).</translation>
    </message>
    <message>
        <source>&amp;Match URL scheme (e.g., https://...)</source>
        <translation>&amp;Проверять совпадение схем для URL-адресов (например: https://...)</translation>
    </message>
    <message>
        <source>Only returns the best matches for a specific URL instead of all entries for the whole domain.</source>
        <translation>Возвращать при поиске по URL только лучшие совпадения, а не все записи для домена.</translation>
    </message>
    <message>
        <source>&amp;Return only best-matching credentials</source>
        <translation>&amp;Возвращать только наиболее подходящие совпадения</translation>
    </message>
    <message>
        <source>Sort &amp;matching credentials by title</source>
        <extracomment>Credentials mean login data requested via browser extension</extracomment>
        <translation>Сортировать &amp;подходящие учётные данные по названию</translation>
    </message>
    <message>
        <source>Sort matching credentials by &amp;username</source>
        <extracomment>Credentials mean login data requested via browser extension</extracomment>
        <translation>Сортировать по &amp;имени пользователя</translation>
    </message>
    <message>
        <source>Advanced</source>
        <translation>Дополнительные</translation>
    </message>
    <message>
        <source>Never &amp;ask before accessing credentials</source>
        <extracomment>Credentials mean login data requested via browser extension</extracomment>
        <translation>Не &amp;запрашивать доступ к записям</translation>
    </message>
    <message>
        <source>Never ask before &amp;updating credentials</source>
        <extracomment>Credentials mean login data requested via browser extension</extracomment>
        <translation>Не спрашивать перед &amp;обновлением учётных данных</translation>
    </message>
    <message>
        <source>Only the selected database has to be connected with a client.</source>
        <translation>К клиенту должна быть подключена только выбранная база данных.</translation>
    </message>
    <message>
        <source>Searc&amp;h in all opened databases for matching credentials</source>
        <extracomment>Credentials mean login data requested via browser extension</extracomment>
        <translation>&amp;Поиск во всех открытых базах для сопоставления учётных данных</translation>
    </message>
    <message>
        <source>Automatically creating or updating string fields is not supported.</source>
        <translation>Автоматическое создание или обновление полей, содержащих строки, не поддерживается.</translation>
    </message>
    <message>
        <source>&amp;Return advanced string fields which start with &quot;KPH: &quot;</source>
        <translation>Возвращать дополнительные стро&amp;ковые поля, начинающиеся с &quot;KPH: &quot;</translation>
    </message>
    <message>
        <source>Updates KeePassXC or keepassxc-proxy binary path automatically to native messaging scripts on startup.</source>
        <translation>Автоматически обновлять пути к сценариям механизма native messaging при запуске  KeePassXC или keepassxc-proxy.</translation>
    </message>
    <message>
        <source>Update &amp;native messaging manifest files at startup</source>
        <translation>Обновлять при запуске файлы манифеста механизма &amp;native messaging</translation>
    </message>
    <message>
        <source>Support a proxy application between KeePassXC and browser extension.</source>
        <translation>Поддержка прокси-приложения между KeePassXC и расширением браузера.</translation>
    </message>
    <message>
        <source>Use a &amp;proxy application between KeePassXC and browser extension</source>
        <translation>Использование &amp;прокси-приложения между KeePassXC и расширением браузера</translation>
    </message>
    <message>
        <source>Use a custom proxy location if you installed a proxy manually.</source>
        <translation>Использовать пользовательский путь к прокси при установке прокси вручную.</translation>
    </message>
    <message>
        <source>Use a &amp;custom proxy location</source>
        <comment>Meant is the proxy for KeePassXC-Browser</comment>
        <translation>Использовать &amp;пользовательское местоположение прокси</translation>
    </message>
    <message>
        <source>Browse...</source>
        <extracomment>Button for opening file dialog</extracomment>
        <translation>Обзор...</translation>
    </message>
    <message>
        <source>&lt;b&gt;Warning:&lt;/b&gt; The following options can be dangerous!</source>
        <translation>&lt;b&gt;ВНИМАНИЕ:&lt;/b&gt; Следующие параметры могут быть опасны!</translation>
    </message>
    <message>
        <source>Select custom proxy location</source>
        <translation>Выбрать другое расположение прокси</translation>
    </message>
    <message>
        <source>&amp;Tor Browser</source>
        <translation>&amp;Tor Browser</translation>
    </message>
    <message>
        <source>&lt;b&gt;Warning&lt;/b&gt;, the keepassxc-proxy application was not found!&lt;br /&gt;Please check the KeePassXC installation directory or confirm the custom path in advanced options.&lt;br /&gt;Browser integration WILL NOT WORK without the proxy application.&lt;br /&gt;Expected Path: </source>
        <translation>&lt;b&gt;Предупреждение&lt;/b&gt;, приложение keepassxc-proxy не найдено! &lt;br /&gt; Проверьте каталог установки KeePassXC или установите пользовательский путь в расширенные настройках. &lt;br /&gt;Интеграция браузера не будет работы без прокси приложения. &lt;br /&gt;Ожидаемый путь: </translation>
    </message>
    <message>
        <source>Executable Files</source>
        <translation>Исполняемые файлы</translation>
    </message>
    <message>
        <source>All Files</source>
        <translation>Все файлы</translation>
    </message>
    <message>
        <source>Do not ask permission for HTTP &amp;Basic Auth</source>
        <extracomment>An extra HTTP Basic Auth setting</extracomment>
        <translation>Не спрашивать разрешения для HTTP и Basic авторизации</translation>
<<<<<<< HEAD
=======
    </message>
    <message>
        <source>Due to Snap sandboxing, you must run a script to enable browser integration.&lt;br /&gt;You can obtain this script from %1</source>
        <translation type="unfinished"/>
    </message>
    <message>
        <source>Please see special instructions for browser extension use below</source>
        <translation type="unfinished"/>
    </message>
    <message>
        <source>KeePassXC-Browser is needed for the browser integration to work. &lt;br /&gt;Download it for %1 and %2. %3</source>
        <translation type="unfinished"/>
>>>>>>> c51752df
    </message>
</context>
<context>
    <name>BrowserService</name>
    <message>
        <source>KeePassXC: New key association request</source>
        <translation>KeePassXC: Запрос на ассоциацию нового ключа</translation>
    </message>
    <message>
        <source>You have received an association request for the above key.

If you would like to allow it access to your KeePassXC database,
give it a unique name to identify and accept it.</source>
        <translation>Получен запрос на ассоциацию вышеуказанного ключа.

Если хотите разрешить доступ к базе данных KeePassXC,
дайте ему уникальное имя, чтобы распознать и принять ключ.</translation>
    </message>
    <message>
        <source>Save and allow access</source>
        <translation>Сохранить и разрешить доступ</translation>
    </message>
    <message>
        <source>KeePassXC: Overwrite existing key?</source>
        <translation>KeePassXC: Перезаписать существующий ключ?</translation>
    </message>
    <message>
        <source>A shared encryption key with the name &quot;%1&quot; already exists.
Do you want to overwrite it?</source>
        <translation>Общий секретный ключ с именем &quot;%1&quot; уже существует.
Вы действительно хотите его перезаписать?</translation>
    </message>
    <message>
        <source>KeePassXC: Update Entry</source>
        <translation>KeePassXC: Обновить запись</translation>
    </message>
    <message>
        <source>Do you want to update the information in %1 - %2?</source>
        <translation>Обновить информацию в %1 — %2?</translation>
    </message>
    <message>
        <source>Abort</source>
        <translation>Прервать</translation>
    </message>
    <message>
        <source>Converting attributes to custom data…</source>
        <translation>Преобразование атрибутов в пользовательских данных...</translation>
    </message>
    <message>
        <source>KeePassXC: Converted KeePassHTTP attributes</source>
        <translation>KeePassXC: Атрибуты KeePassHTTP преобразованы</translation>
    </message>
    <message>
        <source>Successfully converted attributes from %1 entry(s).
Moved %2 keys to custom data.</source>
        <translation>Успешно преобразованы атрибуты из %1 записи(ей).
%2 ключей перемещены в пользовательские данные.</translation>
    </message>
    <message numerus="yes">
        <source>Successfully moved %n keys to custom data.</source>
        <translation><numerusform>Успешно переехал %n ключи пользовательских данных.</numerusform><numerusform>Успешно переехал %n ключи пользовательских данных.</numerusform><numerusform>Успешно переехал %n ключи пользовательских данных.</numerusform><numerusform>Успешно перемещено %n ключей в пользовательские данные.</numerusform></translation>
    </message>
    <message>
        <source>KeePassXC: No entry with KeePassHTTP attributes found!</source>
        <translation>KeePassXC: Не найдено записи с атрибутами KeePassHTTP!</translation>
    </message>
    <message>
        <source>The active database does not contain an entry with KeePassHTTP attributes.</source>
        <translation>Активная база данных не содержит запись с атрибутами KeePassHTTP.</translation>
    </message>
    <message>
        <source>KeePassXC: Legacy browser integration settings detected</source>
        <translation>KeePassXC: Устаревшая интеграция с браузером обнаружена</translation>
    </message>
    <message>
        <source>KeePassXC: Create a new group</source>
        <translation type="unfinished"/>
    </message>
    <message>
        <source>A request for creating a new group &quot;%1&quot; has been received.
Do you want to create this group?
</source>
        <translation type="unfinished"/>
    </message>
    <message>
        <source>Your KeePassXC-Browser settings need to be moved into the database settings.
This is necessary to maintain your current browser connections.
Would you like to migrate your existing settings now?</source>
        <translation type="unfinished"/>
    </message>
</context>
<context>
    <name>CloneDialog</name>
    <message>
        <source>Clone Options</source>
        <translation>Параметры клонирования</translation>
    </message>
    <message>
        <source>Append &apos; - Clone&apos; to title</source>
        <translation>Добавить к названию « - клон»</translation>
    </message>
    <message>
        <source>Replace username and password with references</source>
        <translation>Использовать ссылки для имени пользователя и пароля</translation>
    </message>
    <message>
        <source>Copy history</source>
        <translation>История копирования</translation>
    </message>
</context>
<context>
    <name>CsvImportWidget</name>
    <message>
        <source>Import CSV fields</source>
        <translation>Импорт полей CSV</translation>
    </message>
    <message>
        <source>filename</source>
        <translation>имя файла</translation>
    </message>
    <message>
        <source>size, rows, columns</source>
        <translation>размер, строк, столбцов </translation>
    </message>
    <message>
        <source>Encoding</source>
        <translation>Кодировка</translation>
    </message>
    <message>
        <source>Codec</source>
        <translation>Кодировка</translation>
    </message>
    <message>
        <source>Text is qualified by</source>
        <translation>Текст соответствует</translation>
    </message>
    <message>
        <source>Fields are separated by</source>
        <translation>Разделитель полей</translation>
    </message>
    <message>
        <source>Comments start with</source>
        <translation>Символ начала комментария</translation>
    </message>
    <message>
        <source>First record has field names</source>
        <translation>Первая запись содержит имена полей</translation>
    </message>
    <message>
        <source>Number of headers line to discard</source>
        <translation>Пропустить строк в начале</translation>
    </message>
    <message>
        <source>Consider &apos;\&apos; an escape character</source>
        <translation>Символ «\» является экранирующим</translation>
    </message>
    <message>
        <source>Preview</source>
        <translation>Предварительный просмотр</translation>
    </message>
    <message>
        <source>Column layout</source>
        <translation>Назначение столбцов</translation>
    </message>
    <message>
        <source>Not present in CSV file</source>
        <translation>Отсутствует в CSV-файле</translation>
    </message>
    <message>
        <source>Imported from CSV file</source>
        <translation>Импортировано из CSV-файла</translation>
    </message>
    <message>
        <source>Original data: </source>
        <translation>Исходные данные: </translation>
    </message>
    <message>
        <source>Error</source>
        <translation>Ошибка</translation>
    </message>
    <message>
        <source>Empty fieldname %1</source>
        <translation>Пустое имя поле %1</translation>
    </message>
    <message>
        <source>column %1</source>
        <translation>колонке %1</translation>
    </message>
    <message>
        <source>Error(s) detected in CSV file!</source>
        <translation>В CSV-файле обнаруженны ошибки!</translation>
    </message>
    <message numerus="yes">
        <source>[%n more message(s) skipped]</source>
        <translation><numerusform>[%n больше сообщений пропущен]</numerusform><numerusform>[%n больше сообщений пропущен]</numerusform><numerusform>[%n больше сообщений пропущен]</numerusform><numerusform>[%n сообщений пропущено]</numerusform></translation>
    </message>
    <message>
        <source>CSV import: writer has errors:
%1</source>
        <translation>Импорт CSV: запись была с ошибками: %1</translation>
    </message>
</context>
<context>
    <name>CsvParserModel</name>
    <message numerus="yes">
        <source>%n column(s)</source>
        <translation><numerusform>%n столбцов</numerusform><numerusform>%n столбцов</numerusform><numerusform>%n столбцов</numerusform><numerusform>%n столбцов</numerusform></translation>
    </message>
    <message>
        <source>%1, %2, %3</source>
        <comment>file info: bytes, rows, columns</comment>
        <translation>%1, %2, %3</translation>
    </message>
    <message numerus="yes">
        <source>%n byte(s)</source>
        <translation><numerusform>%n байт(ов)</numerusform><numerusform>%n байт(ов)</numerusform><numerusform>%n байт(ов)</numerusform><numerusform>%n байт(ов)</numerusform></translation>
    </message>
    <message numerus="yes">
        <source>%n row(s)</source>
        <translation><numerusform>%n строка</numerusform><numerusform>%n строк</numerusform><numerusform>%n строк</numerusform><numerusform>%n строк</numerusform></translation>
    </message>
</context>
<context>
    <name>Database</name>
    <message>
        <source>Root</source>
        <comment>Root group name</comment>
        <translation>Корень</translation>
    </message>
    <message>
        <source>File %1 does not exist.</source>
        <translation>Файл %1 не существует.</translation>
    </message>
    <message>
        <source>Unable to open file %1.</source>
        <translation>Не удается открыть файл %1.</translation>
    </message>
    <message>
        <source>Error while reading the database: %1</source>
        <translation>Ошибка при чтении базы данных: %1</translation>
    </message>
    <message>
        <source>Could not save, database has no file name.</source>
        <translation>Не удалось сохранить, отсутствует имя у файла базы данных.</translation>
    </message>
    <message>
        <source>File cannot be written as it is opened in read-only mode.</source>
        <translation>Файл не может быть перезаписан, т.к. он открыт в режиме &quot;только для чтения&quot;.</translation>
<<<<<<< HEAD
=======
    </message>
    <message>
        <source>Key not transformed. This is a bug, please report it to the developers!</source>
        <translation type="unfinished"/>
>>>>>>> c51752df
    </message>
</context>
<context>
    <name>DatabaseOpenDialog</name>
    <message>
        <source>Unlock Database - KeePassXC</source>
        <translation>Разблокировать базу данных - KeePassXC</translation>
    </message>
</context>
<context>
    <name>DatabaseOpenWidget</name>
    <message>
        <source>Enter master key</source>
        <translation>Введите мастер-пароль</translation>
    </message>
    <message>
        <source>Key File:</source>
        <translation>Ключевой файл:</translation>
    </message>
    <message>
        <source>Password:</source>
        <translation>Пароль:</translation>
    </message>
    <message>
        <source>Browse</source>
        <translation>Обзор</translation>
    </message>
    <message>
        <source>Refresh</source>
        <translation>Обновить</translation>
    </message>
    <message>
        <source>Challenge Response:</source>
        <translation>Вызов-ответ:</translation>
    </message>
    <message>
        <source>Legacy key file format</source>
        <translation>Устаревший формат ключевого файла</translation>
    </message>
    <message>
        <source>You are using a legacy key file format which may become
unsupported in the future.

Please consider generating a new key file.</source>
        <translation>Вы используете ключевой файл устаревшего формата, поддержка которого может быть прекращена в будущем.

По возможности создайте новый ключевой файл.</translation>
    </message>
    <message>
        <source>Don&apos;t show this warning again</source>
        <translation>Не показывать это предупреждение</translation>
    </message>
    <message>
        <source>All files</source>
        <translation>Все файлы</translation>
    </message>
    <message>
        <source>Key files</source>
        <translation>Ключевые файлы</translation>
    </message>
    <message>
        <source>Select key file</source>
        <translation>Выберите ключевой файл</translation>
    </message>
    <message>
        <source>TouchID for quick unlock</source>
        <translation>TouchID для быстрой разблокировки</translation>
    </message>
    <message>
        <source>Unable to open the database:
%1</source>
        <translation>Не удается открыть базу данных:
%1</translation>
    </message>
    <message>
        <source>Can't open key file:
%1</source>
        <translation>Не удается открыть ключевой файл:
%1</translation>
    </message>
</context>
<context>
    <name>DatabaseSettingWidgetMetaData</name>
    <message>
        <source>Passwords</source>
        <translation>Пароли</translation>
    </message>
</context>
<context>
    <name>DatabaseSettingsDialog</name>
    <message>
        <source>Advanced Settings</source>
        <translation>Дополнительные параметры</translation>
    </message>
    <message>
        <source>General</source>
        <translation>Общие</translation>
    </message>
    <message>
        <source>Security</source>
        <translation>Безопасность</translation>
    </message>
    <message>
        <source>Master Key</source>
        <translation>Мастер ключ</translation>
    </message>
    <message>
        <source>Encryption Settings</source>
        <translation>Параметры шифрования</translation>
    </message>
    <message>
        <source>Browser Integration</source>
        <translation>Интеграция с браузером</translation>
    </message>
</context>
<context>
    <name>DatabaseSettingsWidgetBrowser</name>
    <message>
        <source>KeePassXC-Browser settings</source>
        <translation>Настройки KeePassXC-Browser</translation>
    </message>
    <message>
        <source>&amp;Disconnect all browsers</source>
        <translation>&amp;Отключить все браузеры</translation>
    </message>
    <message>
        <source>Forg&amp;et all site-specific settings on entries</source>
        <translation>Забыть все сайтоспецифические настройки записей</translation>
    </message>
    <message>
        <source>Move KeePassHTTP attributes to KeePassXC-Browser &amp;custom data</source>
        <translation>Переместить аттрибуты KeePassHTTP в пользовательские данные KeePassXC-Browser</translation>
    </message>
    <message>
        <source>Stored keys</source>
        <translation>Сохраненные ключи</translation>
    </message>
    <message>
        <source>Remove</source>
        <translation>Удалить</translation>
    </message>
    <message>
        <source>Delete the selected key?</source>
        <translation>Удалить выбранный ключ?</translation>
    </message>
    <message>
        <source>Do you really want to delete the selected key?
This may prevent connection to the browser plugin.</source>
        <translation>Вы действительно хотите удалить выбранный ключ?
Это может воспрепятствовать соединению с плагином браузера.</translation>
    </message>
    <message>
        <source>Key</source>
        <translation>Ключ</translation>
    </message>
    <message>
        <source>Value</source>
        <translation>Значение</translation>
    </message>
    <message>
        <source>Enable Browser Integration to access these settings.</source>
        <translation>Для доступа к этим параметрам требуется включить интеграцию с браузером.</translation>
    </message>
    <message>
        <source>Disconnect all browsers</source>
        <translation>Отключить все браузеры</translation>
    </message>
    <message>
        <source>Do you really want to disconnect all browsers?
This may prevent connection to the browser plugin.</source>
        <translation>Вы действительно хотите отсоединить все браузеры?
Это может воспрепятствовать соединению с плагином браузера.</translation>
    </message>
    <message>
        <source>KeePassXC: No keys found</source>
        <translation>KeePassXC: Ключи не найдены</translation>
    </message>
    <message>
        <source>No shared encryption keys found in KeePassXC settings.</source>
        <translation>Не найдены разделяемые секретные ключи в настройках KeePassXC.</translation>
    </message>
    <message>
        <source>KeePassXC: Removed keys from database</source>
        <translation>KeePassXC: Ключи удалены из базы данных</translation>
    </message>
    <message numerus="yes">
        <source>Successfully removed %n encryption key(s) from KeePassXC settings.</source>
        <translation><numerusform>Успешно удалён %n ключ шифрования из настроек KeePassXC.</numerusform><numerusform>Успешно удалёны %n ключа шифрования из настроек KeePassXC.</numerusform><numerusform>Успешно удалёны %n ключей шифрования из настроек KeePassXC.</numerusform><numerusform>Успешно удалён(ы) %n ключ(ей) шифрования из настроек KeePassXC.</numerusform></translation>
    </message>
    <message>
        <source>Forget all site-specific settings on entries</source>
        <translation>Забыть все сайтоспецифические настройки записей</translation>
    </message>
    <message>
        <source>Do you really want forget all site-specific settings on every entry?
Permissions to access entries will be revoked.</source>
        <translation>Вы действительно хотите забыть все настройки сайта для каждой записи?
Разрешения на доступ к записи будет отменено.</translation>
    </message>
    <message>
        <source>Removing stored permissions…</source>
        <translation>Удаление сохранённых разрешений...</translation>
    </message>
    <message>
        <source>Abort</source>
        <translation>Прервать</translation>
    </message>
    <message>
        <source>KeePassXC: Removed permissions</source>
        <translation>KeePassXC: Разрешения удалены</translation>
    </message>
    <message numerus="yes">
        <source>Successfully removed permissions from %n entry(s).</source>
        <translation><numerusform>Успешно удалено разрешение от %n записи.</numerusform><numerusform>Успешно удалены разрешения от %n записей.</numerusform><numerusform>Успешно удалены разрешения от %n записей.</numerusform><numerusform>Успешно удалены разрешения от %n записей.</numerusform></translation>
    </message>
    <message>
        <source>KeePassXC: No entry with permissions found!</source>
        <translation>KeePassXC: Не найдена запись с разрешениями!</translation>
    </message>
    <message>
        <source>The active database does not contain an entry with permissions.</source>
        <translation>Активная база данных не содержит записей с разрешениями.</translation>
    </message>
    <message>
        <source>Move KeePassHTTP attributes to custom data</source>
        <translation>Переместить аттрибуты KeePassHTTP в пользовательские данные</translation>
    </message>
    <message>
        <source>Do you really want to move all legacy browser integration data to the latest standard?
This is necessary to maintain compatibility with the browser plugin.</source>
        <translation>Вы действительно хотите привести все устаревшие данные интеграции браузера к новейшему стандарту?
Это необходимо для поддержания совместимости с плагином браузера.</translation>
    </message>
</context>
<context>
    <name>DatabaseSettingsWidgetEncryption</name>
    <message>
        <source>Encryption Algorithm:</source>
        <translation>Алгоритм шифрования:</translation>
    </message>
    <message>
        <source>AES:  256 Bit   (default)</source>
        <translation>AES:  256 бит   (по умолчанию)</translation>
    </message>
    <message>
        <source>Twofish:  256 Bit</source>
        <translation>Twofish:  256 бит</translation>
    </message>
    <message>
        <source>Key Derivation Function:</source>
        <translation>Функция формирования ключа:</translation>
    </message>
    <message>
        <source>Transform rounds:</source>
        <translation>Раундов преобразования:</translation>
    </message>
    <message>
        <source>Benchmark 1-second delay</source>
        <translation>Тест 1-секундной задержки</translation>
    </message>
    <message>
        <source>Memory Usage:</source>
        <translation>Использование памяти:</translation>
    </message>
    <message>
        <source>Parallelism:</source>
        <translation>Параллелизм:</translation>
    </message>
    <message>
        <source>Decryption Time:</source>
        <translation>Время расшифровки:</translation>
    </message>
    <message>
        <source>?? s</source>
        <translation>?? с</translation>
    </message>
    <message>
        <source>Change</source>
        <translation>Изменить</translation>
    </message>
    <message>
        <source>100 ms</source>
        <translation>100 мс</translation>
    </message>
    <message>
        <source>5 s</source>
        <translation>5 s</translation>
    </message>
    <message>
        <source>Higher values offer more protection, but opening the database will take longer.</source>
        <translation>Более высокие значения дают более высокий уровень защиты, но открытие базы данных займет больше времени.</translation>
    </message>
    <message>
        <source>Database format:</source>
        <translation>Формат базы данных:</translation>
    </message>
    <message>
        <source>This is only important if you need to use your database with other programs.</source>
        <translation>Это важно только если Вам нужно использовать вашу базу данных с другими программами.</translation>
    </message>
    <message>
        <source>KDBX 4.0 (recommended)</source>
        <translation>KDBX 4.0 (рекомендуется)</translation>
    </message>
    <message>
        <source>KDBX 3.1</source>
        <translation>KDBX 3.1</translation>
    </message>
    <message>
        <source>unchanged</source>
        <comment>Database decryption time is unchanged</comment>
        <translation>без изменений</translation>
    </message>
    <message>
        <source>Number of rounds too high</source>
        <comment>Key transformation rounds</comment>
        <translation>Слишком много раундов</translation>
    </message>
    <message>
        <source>You are using a very high number of key transform rounds with Argon2.

If you keep this number, your database may take hours or days (or even longer) to open!</source>
        <translation>Слишком большое число раундов преобразования ключа Argon2.

Если оставить это значение, открытие базы данных может занять часы, дни или даже больше!</translation>
    </message>
    <message>
        <source>Understood, keep number</source>
        <translation>Понятно, сохранить значение</translation>
    </message>
    <message>
        <source>Cancel</source>
        <translation>Отмена</translation>
    </message>
    <message>
        <source>Number of rounds too low</source>
        <comment>Key transformation rounds</comment>
        <translation>Слишком мало раундов</translation>
    </message>
    <message>
        <source>You are using a very low number of key transform rounds with AES-KDF.

If you keep this number, your database may be too easy to crack!</source>
        <translation>Слишком мало раундов преобразования ключа AES-KDF.

Если оставить это значение, базу данных можно будет слишком легко взломать!</translation>
    </message>
    <message>
        <source>KDF unchanged</source>
        <translation>ФФК не изменена</translation>
    </message>
    <message>
        <source>Failed to transform key with new KDF parameters; KDF unchanged.</source>
        <translation>Ошибка преобразования ФФК с новыми параметрами; ФФК не изменена.</translation>
    </message>
    <message numerus="yes">
        <source> MiB</source>
        <comment>Abbreviation for Mebibytes (KDF settings)</comment>
        <translation><numerusform> МиБ</numerusform><numerusform> МиБ</numerusform><numerusform> МиБ</numerusform><numerusform> МиБ</numerusform></translation>
    </message>
    <message numerus="yes">
        <source> thread(s)</source>
        <comment>Threads for parallel execution (KDF settings)</comment>
        <translation><numerusform> потоков</numerusform><numerusform> потоков</numerusform><numerusform> потоков</numerusform><numerusform> потоков</numerusform></translation>
    </message>
    <message numerus="yes">
        <source>%1 ms</source>
        <comment>milliseconds</comment>
        <translation><numerusform>%1 мс</numerusform><numerusform>%1 мс</numerusform><numerusform>%1 мс</numerusform><numerusform>%1 мс</numerusform></translation>
    </message>
    <message numerus="yes">
        <source>%1 s</source>
        <comment>seconds</comment>
        <translation><numerusform>%1 s</numerusform><numerusform>%1 s</numerusform><numerusform>%1 s</numerusform><numerusform>%1 c</numerusform></translation>
    </message>
</context>
<context>
    <name>DatabaseSettingsWidgetGeneral</name>
    <message>
        <source>Database Meta Data</source>
        <translation>Метаданные базы данных</translation>
    </message>
    <message>
        <source>Database name:</source>
        <translation>Название базы данных:</translation>
    </message>
    <message>
        <source>Database description:</source>
        <translation>Описание базы данных:</translation>
    </message>
    <message>
        <source>Default username:</source>
        <translation>Имя пользователя по умолчанию:</translation>
    </message>
    <message>
        <source>History Settings</source>
        <translation>Настройки истории</translation>
    </message>
    <message>
        <source>Max. history items:</source>
        <translation>Максимум записей в истории:</translation>
    </message>
    <message>
        <source>Max. history size:</source>
        <translation>Максимальный размер истории:</translation>
    </message>
    <message>
        <source> MiB</source>
        <translation> МиБ</translation>
    </message>
    <message>
        <source>Use recycle bin</source>
        <translation>Использовать корзину</translation>
    </message>
    <message>
        <source>Additional Database Settings</source>
        <translation>Дополнительные параметры базы данных</translation>
    </message>
    <message>
        <source>Enable &amp;compression (recommended)</source>
        <translation>Включить &amp;сжатие (рекомендуется)</translation>
    </message>
</context>
<context>
    <name>DatabaseSettingsWidgetKeeShare</name>
    <message>
        <source>Sharing</source>
        <translation>Совместное использование</translation>
    </message>
    <message>
        <source>Breadcrumb</source>
        <translation>Цепочка</translation>
    </message>
    <message>
        <source>Type</source>
        <translation>Тип</translation>
    </message>
    <message>
        <source>Path</source>
        <translation>Путь</translation>
    </message>
    <message>
        <source>Last Signer</source>
        <translation>Последний подписавшийся</translation>
    </message>
    <message>
        <source>Certificates</source>
        <translation>Сертификаты</translation>
    </message>
    <message>
        <source> &gt; </source>
        <comment>Breadcrumb separator</comment>
        <translation>&gt;</translation>
    </message>
</context>
<context>
    <name>DatabaseSettingsWidgetMasterKey</name>
    <message>
        <source>Add additional protection...</source>
        <translation>Добавить дополнительную защиту...</translation>
    </message>
    <message>
        <source>No encryption key added</source>
        <translation>Ключ шифрования не добавлен</translation>
    </message>
    <message>
        <source>You must add at least one encryption key to secure your database!</source>
        <translation>Вы должны добавить по крайней мере один ключ шифрования, чтобы обезопасить вашу базу данных!</translation>
    </message>
    <message>
        <source>No password set</source>
        <translation>Пароль не установлен</translation>
    </message>
    <message>
        <source>WARNING! You have not set a password. Using a database without a password is strongly discouraged!

Are you sure you want to continue without a password?</source>
        <translation>ВНИМАНИЕ! Вы не установили пароль. Мы настоятельно отговариваем Вас от использования базы данных без пароля!

Вы уверены, что хотите продолжить без пароля?</translation>
    </message>
    <message>
        <source>Unknown error</source>
        <translation>Неизвестная ошибка</translation>
    </message>
    <message>
        <source>Failed to change master key</source>
        <translation>Не удалось сменить мастер ключ</translation>
    </message>
</context>
<context>
    <name>DatabaseSettingsWidgetMetaDataSimple</name>
    <message>
        <source>Database Name:</source>
        <translation>Имя базы данных:</translation>
    </message>
    <message>
        <source>Description:</source>
        <translation>Описание:</translation>
    </message>
</context>
<context>
    <name>DatabaseTabWidget</name>
    <message>
        <source>KeePass 2 Database</source>
        <translation>База данных KeePass 2</translation>
    </message>
    <message>
        <source>All files</source>
        <translation>Все файлы</translation>
    </message>
    <message>
        <source>Open database</source>
        <translation>Открыть базу данных</translation>
    </message>
    <message>
        <source>CSV file</source>
        <translation>Файл CSV</translation>
    </message>
    <message>
        <source>Merge database</source>
        <translation>Объединить базу данных</translation>
    </message>
    <message>
        <source>Open KeePass 1 database</source>
        <translation>Открыть базу данных KeePass 1</translation>
    </message>
    <message>
        <source>KeePass 1 database</source>
        <translation>База данных KeePass 1</translation>
    </message>
    <message>
        <source>Export database to CSV file</source>
        <translation>Экспортировать базу данных в файл CSV</translation>
    </message>
    <message>
        <source>Writing the CSV file failed.</source>
        <translation>Не удалось записать CSV-файл.</translation>
    </message>
    <message>
        <source>Database creation error</source>
        <translation>Ошибка создания базы данных</translation>
    </message>
    <message>
        <source>The created database has no key or KDF, refusing to save it.
This is definitely a bug, please report it to the developers.</source>
        <translation>Созданная база данных не имеет ключа или ФФК, отказываюсь сохранять её.
Это определённо баг, пожалуйста, сообщите о нём разработчикам.</translation>
    </message>
    <message>
        <source>The database file does not exist or is not accessible.</source>
        <translation>Файл базы данных не существует или недоступен.</translation>
    </message>
    <message>
        <source>Select CSV file</source>
        <translation>Выберать CSV-файл</translation>
    </message>
    <message>
        <source>New Database</source>
        <translation>Новая база данных</translation>
    </message>
    <message>
        <source>%1 [New Database]</source>
        <comment>Database tab name modifier</comment>
        <translation>%1 [Новая база данных]</translation>
    </message>
    <message>
        <source>%1 [Locked]</source>
        <comment>Database tab name modifier</comment>
        <translation>%1 [Заблокировано]</translation>
    </message>
    <message>
        <source>%1 [Read-only]</source>
        <comment>Database tab name modifier</comment>
        <translation>%1 [Только для чтения]</translation>
    </message>
</context>
<context>
    <name>DatabaseWidget</name>
    <message>
        <source>Searching...</source>
        <translation>Поиск...</translation>
    </message>
    <message>
        <source>Do you really want to delete the entry &quot;%1&quot; for good?</source>
        <translation>Удалить навсегда запись «%1»?</translation>
    </message>
    <message>
        <source>Do you really want to move entry &quot;%1&quot; to the recycle bin?</source>
        <translation>Переместить запись «%1» в корзину?</translation>
    </message>
    <message numerus="yes">
        <source>Do you really want to move %n entry(s) to the recycle bin?</source>
        <translation><numerusform>Вы действительно хотите переместить %n entry(s) в корзину?</numerusform><numerusform>Вы действительно хотите переместить %n entry(s) в корзину?</numerusform><numerusform>Вы действительно хотите переместить %n entry(s) в корзину?</numerusform><numerusform>Вы действительно хотите переместить записи (%n) в корзину?</numerusform></translation>
    </message>
    <message>
        <source>Execute command?</source>
        <translation>Выполнить команду?</translation>
    </message>
    <message>
        <source>Do you really want to execute the following command?&lt;br&gt;&lt;br&gt;%1&lt;br&gt;</source>
        <translation>Выполнить следующую команду?&lt;br&gt;&lt;br&gt;%1&lt;br&gt;</translation>
    </message>
    <message>
        <source>Remember my choice</source>
        <translation>Запомнить мой выбор</translation>
    </message>
    <message>
        <source>Do you really want to delete the group &quot;%1&quot; for good?</source>
        <translation>Удалить навсегда группу «%1»?</translation>
    </message>
    <message>
        <source>No current database.</source>
        <translation>Нет текущей базы данных.</translation>
    </message>
    <message>
        <source>No source database, nothing to do.</source>
        <translation>Нет исходной базы данных, нечего обрабатывать.</translation>
    </message>
    <message>
        <source>Search Results (%1)</source>
        <translation>Результаты поиска (%1)</translation>
    </message>
    <message>
        <source>No Results</source>
        <translation>Нет результатов</translation>
    </message>
    <message>
        <source>File has changed</source>
        <translation>Файл изменён</translation>
    </message>
    <message>
        <source>The database file has changed. Do you want to load the changes?</source>
        <translation>Файл базы данных был изменён. Загрузить изменения?</translation>
    </message>
    <message>
        <source>Merge Request</source>
        <translation>Запрос на слияние</translation>
    </message>
    <message>
        <source>The database file has changed and you have unsaved changes.
Do you want to merge your changes?</source>
        <translation>База данных была изменена, есть несохранённые изменения.
Объединить изменения?</translation>
    </message>
    <message>
        <source>Empty recycle bin?</source>
        <translation>Очистить корзину?</translation>
    </message>
    <message>
        <source>Are you sure you want to permanently delete everything from your recycle bin?</source>
        <translation>Удалить всё из корзины?</translation>
    </message>
    <message numerus="yes">
        <source>Do you really want to delete %n entry(s) for good?</source>
        <translation><numerusform>Вы действительно хотите удалить %n запись насовсем?</numerusform><numerusform>Вы действительно хотите удалить %n записи насовсем?</numerusform><numerusform>Вы действительно хотите удалить %n записей насовсем?</numerusform><numerusform>Вы действительно хотите удалить %n запись(ей) насовсем?</numerusform></translation>
    </message>
    <message numerus="yes">
        <source>Delete entry(s)?</source>
        <translation><numerusform>Удалить запись?</numerusform><numerusform>Удалить записи?</numerusform><numerusform>Удалить записи?</numerusform><numerusform>Удалить запись(и)?</numerusform></translation>
    </message>
    <message numerus="yes">
        <source>Move entry(s) to recycle bin?</source>
        <translation><numerusform>Переместить запись в корзину?</numerusform><numerusform>Переместить записи в корзину?</numerusform><numerusform>Переместить записи в корзину?</numerusform><numerusform>Переместить запись(и) в корзину?</numerusform></translation>
    </message>
    <message>
        <source>File opened in read only mode.</source>
        <translation>Файл открыт в режиме только для чтения.</translation>
    </message>
    <message>
        <source>Lock Database?</source>
        <translation>Заблокировать базу данных?</translation>
    </message>
    <message>
        <source>You are editing an entry. Discard changes and lock anyway?</source>
        <translation>Вы редактируете запись. Сбросить изменения и заблокировать в любом случае?</translation>
    </message>
    <message>
        <source>&quot;%1&quot; was modified.
Save changes?</source>
        <translation>«%1» изменён.
Сохранить изменения?</translation>
    </message>
    <message>
        <source>Database was modified.
Save changes?</source>
        <translation>База данных была изменена.
Сохранить изменения?</translation>
    </message>
    <message>
        <source>Save changes?</source>
        <translation>Сохранить изменения?</translation>
    </message>
    <message>
        <source>Could not open the new database file while attempting to autoreload.
Error: %1</source>
        <translation>Не удалось открыть новый файл базы данных во время попытки автоматической перезагрузки.
Ошибка: %1</translation>
    </message>
    <message>
        <source>Disable safe saves?</source>
        <translation>Отключить безопасное сохранение?</translation>
    </message>
    <message>
        <source>KeePassXC has failed to save the database multiple times. This is likely caused by file sync services holding a lock on the save file.
Disable safe saves and try again?</source>
        <translation>KeePassXC несколько раз не удалось сохранить базу данных. Это могло быть вызвано службами синхронизации файлов, блокирующими файл при сохранении.
Отключить безопасное сохранение и повторить попытку?</translation>
    </message>
    <message>
        <source>Writing the database failed.
%1</source>
        <translation>Не удалось записать базу данных.
%1</translation>
    </message>
    <message>
        <source>Passwords</source>
        <translation>Пароли</translation>
    </message>
    <message>
        <source>Save database as</source>
        <translation>Сохранить базу данных как</translation>
    </message>
    <message>
        <source>KeePass 2 Database</source>
        <translation>База данных KeePass 2</translation>
    </message>
    <message>
        <source>Replace references to entry?</source>
        <translation>Заменить ссылки на запись?</translation>
    </message>
    <message numerus="yes">
        <source>Entry &quot;%1&quot; has %2 reference(s). Do you want to overwrite references with values, skip this entry, or delete anyway?</source>
        <translation><numerusform>Запись &quot;%1&quot; имеет %2 ссылку. Вы хотите переписать ссылки значениями, пропустить эту запись или удалить в любом случае?</numerusform><numerusform>Запись &quot;%1&quot; имеет %2 ссылки. Вы хотите переписать ссылки значениями, пропустить эту запись или удалить в любом случае?</numerusform><numerusform>Запись &quot;%1&quot; имеет %2 ссылок. Вы хотите переписать ссылки значениями, пропустить эту запись или удалить в любом случае?</numerusform><numerusform>Запись &quot;%1&quot; имеет %2 ссылку(ки, ок). Вы хотите переписать ссылки значениями, пропустить эту запись или удалить в любом случае?</numerusform></translation>
    </message>
    <message>
        <source>Delete group</source>
        <translation>Удалить группу</translation>
    </message>
    <message>
        <source>Move group to recycle bin?</source>
        <translation>Переместить группу в корзину?</translation>
    </message>
    <message>
        <source>Do you really want to move the group &quot;%1&quot; to the recycle bin?</source>
        <translation>Вы действительно хотите переместить группу &quot;%1&quot; в корзину?</translation>
    </message>
    <message>
        <source>Successfully merged the database files.</source>
        <translation>Слияние файлов баз данных прошло успешно.</translation>
    </message>
    <message>
        <source>Database was not modified by merge operation.</source>
        <translation>База данных не была изменена операцией слияния.</translation>
<<<<<<< HEAD
=======
    </message>
    <message>
        <source>Shared group...</source>
        <translation type="unfinished"/>
>>>>>>> c51752df
    </message>
</context>
<context>
    <name>EditEntryWidget</name>
    <message>
        <source>Entry</source>
        <translation>Запись</translation>
    </message>
    <message>
        <source>Advanced</source>
        <translation>Дополнительные</translation>
    </message>
    <message>
        <source>Icon</source>
        <translation>Значок</translation>
    </message>
    <message>
        <source>Auto-Type</source>
        <translation>Автоввод</translation>
    </message>
    <message>
        <source>Properties</source>
        <translation>Параметры</translation>
    </message>
    <message>
        <source>History</source>
        <translation>История</translation>
    </message>
    <message>
        <source>SSH Agent</source>
        <translation>SSH-агент</translation>
    </message>
    <message>
        <source>n/a</source>
        <translation>н/д</translation>
    </message>
    <message>
        <source>(encrypted)</source>
        <translation>(зашифровано)</translation>
    </message>
    <message>
        <source>Select private key</source>
        <translation>Выберите частный ключ</translation>
    </message>
    <message>
        <source>File too large to be a private key</source>
        <translation>Слишком большой файл для частного ключа</translation>
    </message>
    <message>
        <source>Failed to open private key</source>
        <translation>Не удалось открыть частный ключ</translation>
    </message>
    <message>
        <source>Entry history</source>
        <translation>История записи</translation>
    </message>
    <message>
        <source>Add entry</source>
        <translation>Добавить запись</translation>
    </message>
    <message>
        <source>Edit entry</source>
        <translation>Редактировать запись</translation>
    </message>
    <message>
        <source>Different passwords supplied.</source>
        <translation>Пароли не совпадают.</translation>
    </message>
    <message>
        <source>New attribute</source>
        <translation>Новый атрибут</translation>
    </message>
    <message>
        <source>Are you sure you want to remove this attribute?</source>
        <translation>Удалить этот атрибут?</translation>
    </message>
    <message>
        <source>Tomorrow</source>
        <translation>Завтра</translation>
    </message>
    <message numerus="yes">
        <source>%n week(s)</source>
        <translation><numerusform>%n нед</numerusform><numerusform>%n нед</numerusform><numerusform>%n нед</numerusform><numerusform>%n нед.</numerusform></translation>
    </message>
    <message numerus="yes">
        <source>%n month(s)</source>
        <translation><numerusform>%n месяц(-а)(-ев)</numerusform><numerusform>%n месяц(-а)(-ев)</numerusform><numerusform>%n месяц(-а)(-ев)</numerusform><numerusform>%n мес.</numerusform></translation>
    </message>
    <message>
        <source>Apply generated password?</source>
        <translation>Применить сгенерированный пароль?</translation>
    </message>
    <message>
        <source>Do you want to apply the generated password to this entry?</source>
        <translation>Вы действительно хотите применить сгенерированный пароль к этой записи?</translation>
    </message>
    <message>
        <source>Entry updated successfully.</source>
        <translation>Запись успешно обновлена.</translation>
    </message>
    <message>
        <source>Entry has unsaved changes</source>
        <translation>Запись имеет не сохранённые изменения</translation>
    </message>
    <message>
        <source>New attribute %1</source>
        <translation>Новый атрибут %1</translation>
    </message>
    <message>
        <source>[PROTECTED] Press reveal to view or edit</source>
        <translation>[Защищён] Нажмите для открытия просмотра или правки</translation>
    </message>
    <message numerus="yes">
        <source>%n year(s)</source>
        <translation><numerusform>%n год</numerusform><numerusform>%n лет</numerusform><numerusform>%n лет</numerusform><numerusform>%n лет</numerusform></translation>
    </message>
    <message>
        <source>Confirm Removal</source>
        <translation>Подтвердите удаление</translation>
    </message>
</context>
<context>
    <name>EditEntryWidgetAdvanced</name>
    <message>
        <source>Additional attributes</source>
        <translation>Дополнительные атрибуты</translation>
    </message>
    <message>
        <source>Add</source>
        <translation>Создать</translation>
    </message>
    <message>
        <source>Remove</source>
        <translation>Удалить</translation>
    </message>
    <message>
        <source>Edit Name</source>
        <translation>Изменить имя</translation>
    </message>
    <message>
        <source>Protect</source>
        <translation>Защитить</translation>
    </message>
    <message>
        <source>Reveal</source>
        <translation>Открытие</translation>
    </message>
    <message>
        <source>Attachments</source>
        <translation>Вложения</translation>
    </message>
    <message>
        <source>Foreground Color:</source>
        <translation>Основной цвет:</translation>
    </message>
    <message>
        <source>Background Color:</source>
        <translation>Цвет фона:</translation>
    </message>
</context>
<context>
    <name>EditEntryWidgetAutoType</name>
    <message>
        <source>Enable Auto-Type for this entry</source>
        <translation>Включить автоввод для этой записи</translation>
    </message>
    <message>
        <source>Inherit default Auto-Type sequence from the &amp;group</source>
        <translation>Унаследовать стандартную последовательность автоввода от &amp;группы</translation>
    </message>
    <message>
        <source>&amp;Use custom Auto-Type sequence:</source>
        <translation>&amp;Использовать свою последовательность автоввода:</translation>
    </message>
    <message>
        <source>Window Associations</source>
        <translation>Ассоциации окон</translation>
    </message>
    <message>
        <source>+</source>
        <translation>+</translation>
    </message>
    <message>
        <source>-</source>
        <translation>-</translation>
    </message>
    <message>
        <source>Window title:</source>
        <translation>Заголовок окна:</translation>
    </message>
    <message>
        <source>Use a specific sequence for this association:</source>
        <translation>Использовать специальную последовательность для этой ассоциации:</translation>
    </message>
</context>
<context>
    <name>EditEntryWidgetHistory</name>
    <message>
        <source>Show</source>
        <translation>Показать</translation>
    </message>
    <message>
        <source>Restore</source>
        <translation>Восстановить</translation>
    </message>
    <message>
        <source>Delete</source>
        <translation>Удалить</translation>
    </message>
    <message>
        <source>Delete all</source>
        <translation>Удалить всё</translation>
    </message>
</context>
<context>
    <name>EditEntryWidgetMain</name>
    <message>
        <source>URL:</source>
        <translation>URL-адрес:</translation>
    </message>
    <message>
        <source>Password:</source>
        <translation>Пароль:</translation>
    </message>
    <message>
        <source>Repeat:</source>
        <translation>Пароль ещё раз:</translation>
    </message>
    <message>
        <source>Title:</source>
        <translation>Название:</translation>
    </message>
    <message>
        <source>Notes</source>
        <translation>Примечания</translation>
    </message>
    <message>
        <source>Presets</source>
        <translation>Предустановки</translation>
    </message>
    <message>
        <source>Toggle the checkbox to reveal the notes section.</source>
        <translation>Включите для отображения раздела примечаний.</translation>
    </message>
    <message>
        <source>Username:</source>
        <translation>Имя пользователя:</translation>
    </message>
    <message>
        <source>Expires</source>
        <translation>Истекает</translation>
    </message>
</context>
<context>
    <name>EditEntryWidgetSSHAgent</name>
    <message>
        <source>Form</source>
        <translation>Форма</translation>
    </message>
    <message>
        <source>Remove key from agent after</source>
        <translation>Убрать ключ из агента через</translation>
    </message>
    <message>
        <source> seconds</source>
        <translation> сек</translation>
    </message>
    <message>
        <source>Fingerprint</source>
        <translation>Отпечаток</translation>
    </message>
    <message>
        <source>Remove key from agent when database is closed/locked</source>
        <translation>Убрать ключ из агента при закрытии/блокировке базы данных</translation>
    </message>
    <message>
        <source>Public key</source>
        <translation>Публичный ключ</translation>
    </message>
    <message>
        <source>Add key to agent when database is opened/unlocked</source>
        <translation>Добавить ключ в агент при открытии/разблокировке базы данных</translation>
    </message>
    <message>
        <source>Comment</source>
        <translation>Комментарий</translation>
    </message>
    <message>
        <source>Decrypt</source>
        <translation>Расшифровать</translation>
    </message>
    <message>
        <source>n/a</source>
        <translation>н/д</translation>
    </message>
    <message>
        <source>Copy to clipboard</source>
        <translation>Скопировать в буфер обмена</translation>
    </message>
    <message>
        <source>Private key</source>
        <translation>Частный ключ</translation>
    </message>
    <message>
        <source>External file</source>
        <translation>Внешний файл</translation>
    </message>
    <message>
        <source>Browse...</source>
        <extracomment>Button for opening file dialog</extracomment>
        <translation>Просмотр...</translation>
    </message>
    <message>
        <source>Attachment</source>
        <translation>Вложение</translation>
    </message>
    <message>
        <source>Add to agent</source>
        <translation>Добавить в агент</translation>
    </message>
    <message>
        <source>Remove from agent</source>
        <translation>Убрать из агента</translation>
    </message>
    <message>
        <source>Require user confirmation when this key is used</source>
        <translation>Требовать подтверждения при использовании этого ключа</translation>
    </message>
</context>
<context>
    <name>EditGroupWidget</name>
    <message>
        <source>Group</source>
        <translation>Группа</translation>
    </message>
    <message>
        <source>Icon</source>
        <translation>Значок</translation>
    </message>
    <message>
        <source>Properties</source>
        <translation>Параметры</translation>
    </message>
    <message>
        <source>Add group</source>
        <translation>Добавить группу</translation>
    </message>
    <message>
        <source>Edit group</source>
        <translation>Править группу</translation>
    </message>
    <message>
        <source>Enable</source>
        <translation>Включено</translation>
    </message>
    <message>
        <source>Disable</source>
        <translation>Выключено</translation>
    </message>
    <message>
        <source>Inherit from parent group (%1)</source>
        <translation>Наследовать от родительской группы (%1)</translation>
    </message>
</context>
<context>
    <name>EditGroupWidgetKeeShare</name>
    <message>
        <source>Form</source>
        <translation>Форма</translation>
    </message>
    <message>
        <source>Type:</source>
        <translation>Тип:</translation>
    </message>
    <message>
        <source>Path:</source>
        <translation>Путь:</translation>
    </message>
    <message>
        <source>...</source>
        <translation>...</translation>
    </message>
    <message>
        <source>Password:</source>
        <translation>Пароль:</translation>
    </message>
    <message>
        <source>Inactive</source>
        <translation>Неактивные</translation>
    </message>
    <message>
        <source>Import from path</source>
        <translation>Импортировать из пути</translation>
    </message>
    <message>
        <source>Export to path</source>
        <translation>Экспортировать в путь</translation>
    </message>
    <message>
        <source>Synchronize with path</source>
        <translation>Синхронизировать с путём</translation>
    </message>
    <message>
        <source>Your KeePassXC version does not support sharing your container type. Please use %1.</source>
        <translation>Ваша версия KeePassXC не поддерживает разделение вашего типа контейнера. Пожалуйста, используйте %1.</translation>
    </message>
    <message>
        <source>Database sharing is disabled</source>
        <translation>Разделение базы данных отключено</translation>
    </message>
    <message>
        <source>Database export is disabled</source>
        <translation>Экспорт базы данных отключён</translation>
    </message>
    <message>
        <source>Database import is disabled</source>
        <translation>Импорт базы данных отключён</translation>
    </message>
    <message>
        <source>KeeShare unsigned container</source>
        <translation>Неподписанный контейнер KeeShare</translation>
    </message>
    <message>
        <source>KeeShare signed container</source>
        <translation>Подписанный контейнер KeeShare</translation>
    </message>
    <message>
        <source>Select import source</source>
        <translation>Выбрать источник для импорта</translation>
    </message>
    <message>
        <source>Select export target</source>
        <translation>Выбрать цель для экспорта</translation>
    </message>
    <message>
        <source>Select import/export file</source>
        <translation>Выберите файл для импорта/экспорта</translation>
<<<<<<< HEAD
=======
    </message>
    <message>
        <source>Clear</source>
        <translation>Очистить</translation>
    </message>
    <message>
        <source>The export container %1 is already referenced.</source>
        <translation type="unfinished"/>
    </message>
    <message>
        <source>The import container %1 is already imported.</source>
        <translation type="unfinished"/>
    </message>
    <message>
        <source>The container %1 imported and export by different groups.</source>
        <translation type="unfinished"/>
>>>>>>> c51752df
    </message>
</context>
<context>
    <name>EditGroupWidgetMain</name>
    <message>
        <source>Name</source>
        <translation>Имя</translation>
    </message>
    <message>
        <source>Notes</source>
        <translation>Примечания</translation>
    </message>
    <message>
        <source>Expires</source>
        <translation>Истекает</translation>
    </message>
    <message>
        <source>Search</source>
        <translation>Поиск</translation>
    </message>
    <message>
        <source>Auto-Type</source>
        <translation>Автоввод</translation>
    </message>
    <message>
        <source>&amp;Use default Auto-Type sequence of parent group</source>
        <translation>&amp;Использовать по умолчанию последовательность автоввода родительской группы</translation>
    </message>
    <message>
        <source>Set default Auto-Type se&amp;quence</source>
        <translation>Установить последовательность автоввода по умолчанию</translation>
    </message>
</context>
<context>
    <name>EditWidgetIcons</name>
    <message>
        <source>&amp;Use default icon</source>
        <translation>Использовать с&amp;тандартный значок</translation>
    </message>
    <message>
        <source>Use custo&amp;m icon</source>
        <translation>Использовать св&amp;ой значок</translation>
    </message>
    <message>
        <source>Add custom icon</source>
        <translation>Добавить свой значок</translation>
    </message>
    <message>
        <source>Delete custom icon</source>
        <translation>Удалить свой значок</translation>
    </message>
    <message>
        <source>Download favicon</source>
        <translation>Скачать значок сайта</translation>
    </message>
    <message>
        <source>Unable to fetch favicon.</source>
        <translation>Не удалось получить значок.</translation>
    </message>
    <message>
        <source>Images</source>
        <translation>Изображения</translation>
    </message>
    <message>
        <source>All files</source>
        <translation>Все файлы</translation>
    </message>
    <message>
        <source>Custom icon already exists</source>
        <translation>Пользовательский значок уже существует</translation>
    </message>
    <message>
        <source>Confirm Delete</source>
        <translation>Подтверждение удаления</translation>
    </message>
    <message>
        <source>Custom icon successfully downloaded</source>
        <translation>Пользовательская иконка успешно загружена</translation>
    </message>
    <message>
        <source>Hint: You can enable DuckDuckGo as a fallback under Tools&gt;Settings&gt;Security</source>
        <translation>Совет: Вы можете включить DuckDuckGo в качестве резерва в &quot;Инструменты&gt;Настройки&gt;Безопасность&quot;</translation>
    </message>
    <message>
        <source>Select Image(s)</source>
        <translation>Выбор изображения</translation>
    </message>
    <message numerus="yes">
        <source>Successfully loaded %1 of %n icon(s)</source>
        <translation><numerusform>Успешно загружено %1 из %n иконки</numerusform><numerusform>Успешно загружено %1 из %n иконок</numerusform><numerusform>Успешно загружено %1 из %n иконок</numerusform><numerusform>Успешно загружено %1 из %n иконки(ок)</numerusform></translation>
    </message>
    <message>
        <source>No icons were loaded</source>
        <translation>Значки не были загружены</translation>
    </message>
    <message numerus="yes">
        <source>%n icon(s) already exist in the database</source>
        <translation><numerusform>%n иконка уже существует в базе данных</numerusform><numerusform>%n иконки уже существуют в базе данных</numerusform><numerusform>%n иконок уже существуют в базе данных</numerusform><numerusform>%n иконка(ок) уже существует(ют) в базе данных</numerusform></translation>
    </message>
    <message numerus="yes">
        <source>The following icon(s) failed:</source>
        <translation><numerusform>Следующие иконки не удалось:</numerusform><numerusform>Следующие иконки не удалось:</numerusform><numerusform>Следующие иконки не удалось:</numerusform><numerusform>Следующие иконки не удалось:</numerusform></translation>
    </message>
    <message numerus="yes">
        <source>This icon is used by %n entry(s), and will be replaced by the default icon. Are you sure you want to delete it?</source>
        <translation><numerusform>Эта иконка используется %n записью и будет замещена иконкой по умолчанию. Вы уверены, что хотите удалить её?</numerusform><numerusform>Эта иконка используется %n записями и будет замещена иконкой по умолчанию. Вы уверены, что хотите удалить её?</numerusform><numerusform>Эта иконка используется %n записями и будет замещена иконкой по умолчанию. Вы уверены, что хотите удалить её?</numerusform><numerusform>Эта иконка используется %n записью(ями) и будет замещена иконкой по умолчанию. Вы уверены, что хотите удалить её?</numerusform></translation>
    </message>
</context>
<context>
    <name>EditWidgetProperties</name>
    <message>
        <source>Created:</source>
        <translation>Создание:</translation>
    </message>
    <message>
        <source>Modified:</source>
        <translation>Изменение:</translation>
    </message>
    <message>
        <source>Accessed:</source>
        <translation>Доступ:</translation>
    </message>
    <message>
        <source>Uuid:</source>
        <translation>UUID:</translation>
    </message>
    <message>
        <source>Plugin Data</source>
        <translation>Данные плагинов</translation>
    </message>
    <message>
        <source>Remove</source>
        <translation>Удалить</translation>
    </message>
    <message>
        <source>Delete plugin data?</source>
        <translation>Удалить данные плагинов?</translation>
    </message>
    <message>
        <source>Do you really want to delete the selected plugin data?
This may cause the affected plugins to malfunction.</source>
        <translation>Вы действительно хотите удалить выбранные данные плагинов?
Это может привести к сбоям плагинов.</translation>
    </message>
    <message>
        <source>Key</source>
        <translation>Ключ</translation>
    </message>
    <message>
        <source>Value</source>
        <translation>Значение</translation>
    </message>
</context>
<context>
    <name>Entry</name>
    <message>
        <source>%1 - Clone</source>
        <translation>%1 - Клон</translation>
    </message>
</context>
<context>
    <name>EntryAttachmentsModel</name>
    <message>
        <source>Name</source>
        <translation>Имя</translation>
    </message>
    <message>
        <source>Size</source>
        <translation>Размер</translation>
    </message>
</context>
<context>
    <name>EntryAttachmentsWidget</name>
    <message>
        <source>Form</source>
        <translation>Форма</translation>
    </message>
    <message>
        <source>Add</source>
        <translation>Создать</translation>
    </message>
    <message>
        <source>Remove</source>
        <translation>Удалить</translation>
    </message>
    <message>
        <source>Open</source>
        <translation>Открыть</translation>
    </message>
    <message>
        <source>Save</source>
        <translation>Сохранить</translation>
    </message>
    <message>
        <source>Select files</source>
        <translation>Выберите файлы</translation>
    </message>
    <message numerus="yes">
        <source>Are you sure you want to remove %n attachment(s)?</source>
        <translation><numerusform>Вы уверены, что вы хотите удалить %n вложения?</numerusform><numerusform>Вы уверены, что вы хотите удалить %n вложения?</numerusform><numerusform>Вы уверены, что вы хотите удалить %n вложения?</numerusform><numerusform>Действительно хотите удалить вложения (%n)?</numerusform></translation>
    </message>
    <message>
        <source>Save attachments</source>
        <translation>Сохранить вложения</translation>
    </message>
    <message>
        <source>Unable to create directory:
%1</source>
        <translation>Не удаётся создать папку: %1</translation>
    </message>
    <message>
        <source>Are you sure you want to overwrite the existing file &quot;%1&quot; with the attachment?</source>
        <translation>Действительно хотите перезаписать имеющийся файл &quot;%1&quot; с вложением?</translation>
    </message>
    <message>
        <source>Confirm overwrite</source>
        <translation>Подтвердить перезапись</translation>
    </message>
    <message>
        <source>Unable to save attachments:
%1</source>
        <translation>Невозможно сохранить вложение:
%1</translation>
    </message>
    <message>
        <source>Unable to open attachment:
%1</source>
        <translation>Невозможно открыть вложение:
%1</translation>
    </message>
    <message>
        <source>Unable to open attachments:
%1</source>
        <translation>Невозможно открыть вложения:
%1</translation>
    </message>
    <message>
        <source>Confirm remove</source>
        <translation>Подтвердить удаление</translation>
    </message>
    <message numerus="yes">
        <source>Unable to open file(s):
%1</source>
        <translation><numerusform>Не удалось открыть файл:
%1</numerusform><numerusform>Не удалось открыть файлы:
%1</numerusform><numerusform>Не удалось открыть файлы:
%1</numerusform><numerusform>Не удалось открыть файл(ы):
%1</numerusform></translation>
    </message>
</context>
<context>
    <name>EntryAttributesModel</name>
    <message>
        <source>Name</source>
        <translation>Имя</translation>
    </message>
</context>
<context>
    <name>EntryHistoryModel</name>
    <message>
        <source>Last modified</source>
        <translation>Последнее изменение</translation>
    </message>
    <message>
        <source>Title</source>
        <translation>Имя записи</translation>
    </message>
    <message>
        <source>Username</source>
        <translation>Имя пользователя</translation>
    </message>
    <message>
        <source>URL</source>
        <translation>URL-адрес</translation>
    </message>
</context>
<context>
    <name>EntryModel</name>
    <message>
        <source>Ref: </source>
        <comment>Reference abbreviation</comment>
        <translation>Ссылка: </translation>
    </message>
    <message>
        <source>Group</source>
        <translation>Группа</translation>
    </message>
    <message>
        <source>Title</source>
        <translation>Имя записи</translation>
    </message>
    <message>
        <source>Username</source>
        <translation>Имя пользователя</translation>
    </message>
    <message>
        <source>URL</source>
        <translation>URL-адрес</translation>
    </message>
    <message>
        <source>Never</source>
        <translation>Никогда</translation>
    </message>
    <message>
        <source>Password</source>
        <translation>Пароль</translation>
    </message>
    <message>
        <source>Notes</source>
        <translation>Примечания</translation>
    </message>
    <message>
        <source>Expires</source>
        <translation>Истекает</translation>
    </message>
    <message>
        <source>Created</source>
        <translation>Создан</translation>
    </message>
    <message>
        <source>Modified</source>
        <translation>Изменение</translation>
    </message>
    <message>
        <source>Accessed</source>
        <translation>Доступ</translation>
    </message>
    <message>
        <source>Attachments</source>
        <translation>Вложения</translation>
    </message>
    <message>
        <source>Yes</source>
        <translation>Да</translation>
    </message>
    <message>
        <source>TOTP</source>
        <translation>TOTP</translation>
    </message>
</context>
<context>
    <name>EntryPreviewWidget</name>
    <message>
        <source>Generate TOTP Token</source>
        <translation>Генерировать токен TOTP</translation>
    </message>
    <message>
        <source>Close</source>
        <translation>Закрыть</translation>
    </message>
    <message>
        <source>General</source>
        <translation>Общие</translation>
    </message>
    <message>
        <source>Username</source>
        <translation>Имя пользователя</translation>
    </message>
    <message>
        <source>Password</source>
        <translation>Пароль</translation>
    </message>
    <message>
        <source>Expiration</source>
        <translation>Срок действия</translation>
    </message>
    <message>
        <source>URL</source>
        <translation>URL-адрес</translation>
    </message>
    <message>
        <source>Attributes</source>
        <translation>Атрибуты</translation>
    </message>
    <message>
        <source>Attachments</source>
        <translation>Вложения</translation>
    </message>
    <message>
        <source>Notes</source>
        <translation>Примечания</translation>
    </message>
    <message>
        <source>Autotype</source>
        <translation>Автоввод</translation>
    </message>
    <message>
        <source>Window</source>
        <translation>Окно</translation>
    </message>
    <message>
        <source>Sequence</source>
        <translation>Последовательность</translation>
    </message>
    <message>
        <source>Searching</source>
        <translation>Поиск</translation>
    </message>
    <message>
        <source>Search</source>
        <translation>Поиск</translation>
    </message>
    <message>
        <source>Clear</source>
        <translation>Очистить</translation>
    </message>
    <message>
        <source>Never</source>
        <translation>Никогда</translation>
    </message>
    <message>
        <source>[PROTECTED]</source>
        <translation>[ЗАЩИЩЁННЫЙ]</translation>
    </message>
    <message>
        <source>&lt;b&gt;%1&lt;/b&gt;: %2</source>
        <comment>attributes line</comment>
        <translation>&lt;b&gt;%1&lt;/b&gt;: %2</translation>
    </message>
    <message>
        <source>Enabled</source>
        <translation>Включено</translation>
    </message>
    <message>
        <source>Disabled</source>
        <translation>Отключено</translation>
    </message>
    <message>
        <source>Share</source>
        <translation>Предоставить общий доступ</translation>
    </message>
</context>
<context>
    <name>EntryView</name>
    <message>
        <source>Customize View</source>
        <translation>Настройка вида</translation>
    </message>
    <message>
        <source>Hide Usernames</source>
        <translation>Скрыть имена пользователей</translation>
    </message>
    <message>
        <source>Hide Passwords</source>
        <translation>Скрыть пароли</translation>
    </message>
    <message>
        <source>Fit to window</source>
        <translation>По размеру окна</translation>
    </message>
    <message>
        <source>Fit to contents</source>
        <translation>По размеру содержимого</translation>
    </message>
    <message>
        <source>Reset to defaults</source>
        <translation>Восстановить значения по умолчанию</translation>
    </message>
    <message>
        <source>Attachments (icon)</source>
        <translation>Вложения (значки)</translation>
    </message>
</context>
<context>
    <name>Group</name>
    <message>
        <source>Recycle Bin</source>
        <translation>Корзина</translation>
    </message>
    <message>
        <source>[empty]</source>
        <comment>group has no children</comment>
        <translation>[пустой]</translation>
    </message>
</context>
<context>
<<<<<<< HEAD
    <name>GroupModel</name>
    <message>
        <source>%1</source>
        <comment>Template for name without annotation</comment>
        <translation>%1</translation>
    </message>
</context>
<context>
=======
>>>>>>> c51752df
    <name>HostInstaller</name>
    <message>
        <source>KeePassXC: Cannot save file!</source>
        <translation>KeePassXC: Невозможно сохранить файл!</translation>
    </message>
    <message>
        <source>Cannot save the native messaging script file.</source>
        <translation>Невозможно сохранить файл сценария для механизма native messaging.</translation>
    </message>
</context>
<context>
    <name>KMessageWidget</name>
    <message>
        <source>&amp;Close</source>
        <translation>&amp;Закрыть</translation>
    </message>
    <message>
        <source>Close message</source>
        <translation>Закрыть сообщение</translation>
    </message>
</context>
<context>
    <name>Kdbx3Reader</name>
    <message>
        <source>Unable to calculate master key</source>
        <translation>Невозможно вычислить мастер-пароль</translation>
    </message>
    <message>
        <source>Unable to issue challenge-response.</source>
        <translation>Не удалось выполнить вызов-ответ.</translation>
    </message>
    <message>
        <source>Wrong key or database file is corrupt.</source>
        <translation>Неверный ключ, либо повреждён файл базы данных.</translation>
    </message>
    <message>
        <source>missing database headers</source>
        <translation>отсутствуют заголовки базы данных</translation>
    </message>
    <message>
        <source>Header doesn&apos;t match hash</source>
        <translation>Заголовок не соответствует хэшу</translation>
    </message>
    <message>
        <source>Invalid header id size</source>
        <translation>Недопустимый размер идентификатора заголовка</translation>
    </message>
    <message>
        <source>Invalid header field length</source>
        <translation>Недопустимая длина поля заголовка</translation>
    </message>
    <message>
        <source>Invalid header data length</source>
        <translation>Недопустимая длина данных заголовка</translation>
    </message>
</context>
<context>
    <name>Kdbx3Writer</name>
    <message>
        <source>Unable to issue challenge-response.</source>
        <translation>Не удалось выполнить вызов-ответ.</translation>
    </message>
    <message>
        <source>Unable to calculate master key</source>
        <translation>Невозможно вычислить мастер-пароль</translation>
    </message>
</context>
<context>
    <name>Kdbx4Reader</name>
    <message>
        <source>missing database headers</source>
        <translation>отсутствуют заголовки базы данных</translation>
    </message>
    <message>
        <source>Unable to calculate master key</source>
        <translation>Невозможно вычислить мастер-пароль</translation>
    </message>
    <message>
        <source>Invalid header checksum size</source>
        <translation>Недопустимый размер контрольной суммы заголовка</translation>
    </message>
    <message>
        <source>Header SHA256 mismatch</source>
        <translation>Несоответствие SHA256 заголовка</translation>
    </message>
    <message>
        <source>Wrong key or database file is corrupt. (HMAC mismatch)</source>
        <translation>Неверный ключ, либо повреждён файл базы данных (несоответствие HMAC).</translation>
    </message>
    <message>
        <source>Unknown cipher</source>
        <translation>Неизвестный шифр</translation>
    </message>
    <message>
        <source>Invalid header id size</source>
        <translation>Недопустимый размер идентификатора заголовка</translation>
    </message>
    <message>
        <source>Invalid header field length</source>
        <translation>Недопустимая длина поля заголовка</translation>
    </message>
    <message>
        <source>Invalid header data length</source>
        <translation>Недопустимая длина данных заголовка</translation>
    </message>
    <message>
        <source>Failed to open buffer for KDF parameters in header</source>
        <translation>Не удалось открыть буфер для параметров ФФК в заголовке</translation>
    </message>
    <message>
        <source>Unsupported key derivation function (KDF) or invalid parameters</source>
        <translation>Функция формирования ключа (ФФК) не поддерживается, либо неверные параметры</translation>
    </message>
    <message>
        <source>Legacy header fields found in KDBX4 file.</source>
        <translation>В файле KDBX4 обнаружены устаревшие поля заголовков.</translation>
    </message>
    <message>
        <source>Invalid inner header id size</source>
        <translation>Недопустимый внутренний идентификатор заголовка</translation>
    </message>
    <message>
        <source>Invalid inner header field length</source>
        <translation>Недопустимая длина поля внутреннего заголовка</translation>
    </message>
    <message>
        <source>Invalid inner header binary size</source>
        <translation>Недопустимый двоичный размер внутреннего заголовка</translation>
    </message>
    <message>
        <source>Unsupported KeePass variant map version.</source>
        <extracomment>Translation: variant map = data structure for storing meta data</extracomment>
        <translation>Неподдерживаемая версия структуры метаданных KeePass.</translation>
    </message>
    <message>
        <source>Invalid variant map entry name length</source>
        <extracomment>Translation: variant map = data structure for storing meta data</extracomment>
        <translation>Недопустимая длина имени структуры метаданных</translation>
    </message>
    <message>
        <source>Invalid variant map entry name data</source>
        <extracomment>Translation: variant map = data structure for storing meta data</extracomment>
        <translation>Недопустимое имя для структуры метаданных</translation>
    </message>
    <message>
        <source>Invalid variant map entry value length</source>
        <extracomment>Translation: variant map = data structure for storing meta data</extracomment>
        <translation>Недопустимое значение длины записи в структуре метаданных</translation>
    </message>
    <message>
        <source>Invalid variant map entry value data</source>
        <extracomment>Translation comment: variant map = data structure for storing meta data</extracomment>
        <translation>Недопустимые значения структуры метаданных</translation>
    </message>
    <message>
        <source>Invalid variant map Bool entry value length</source>
        <extracomment>Translation: variant map = data structure for storing meta data</extracomment>
        <translation>Недопустимая длина логического значения в структуре метаданных</translation>
    </message>
    <message>
        <source>Invalid variant map Int32 entry value length</source>
        <extracomment>Translation: variant map = data structure for storing meta data</extracomment>
        <translation>Недопустимая длина Int32 значения в структуре метаданных</translation>
    </message>
    <message>
        <source>Invalid variant map UInt32 entry value length</source>
        <extracomment>Translation: variant map = data structure for storing meta data</extracomment>
        <translation>Недопустимая длина UInt32 значения в структуре метаданных</translation>
    </message>
    <message>
        <source>Invalid variant map Int64 entry value length</source>
        <extracomment>Translation: variant map = data structure for storing meta data</extracomment>
        <translation>Недопустимая длина Int64 значения в структуре метаданных</translation>
    </message>
    <message>
        <source>Invalid variant map UInt64 entry value length</source>
        <extracomment>Translation: variant map = data structure for storing meta data</extracomment>
        <translation>Недопустимая длина UInt64 значения в структуре метаданных</translation>
    </message>
    <message>
        <source>Invalid variant map entry type</source>
        <extracomment>Translation: variant map = data structure for storing meta data</extracomment>
        <translation>Недопустимый тип записи в структуре метаданных</translation>
    </message>
    <message>
        <source>Invalid variant map field type size</source>
        <extracomment>Translation: variant map = data structure for storing meta data</extracomment>
        <translation>Недопустимый размер поля поля в структуре метаданных</translation>
    </message>
</context>
<context>
    <name>Kdbx4Writer</name>
    <message>
        <source>Invalid symmetric cipher algorithm.</source>
        <translation>Недопустимый симметричный алгоритм шифрования.</translation>
    </message>
    <message>
        <source>Invalid symmetric cipher IV size.</source>
        <comment>IV = Initialization Vector for symmetric cipher</comment>
        <translation>Недопустимый размер симметричного шифра IV.</translation>
    </message>
    <message>
        <source>Unable to calculate master key</source>
        <translation>Невозможно вычислить мастер-пароль</translation>
    </message>
    <message>
        <source>Failed to serialize KDF parameters variant map</source>
        <extracomment>Translation comment: variant map = data structure for storing meta data</extracomment>
        <translation>Ошибка сериализации ФФК параметров структуры матаданных</translation>
    </message>
</context>
<context>
    <name>KdbxReader</name>
    <message>
        <source>Unsupported cipher</source>
        <translation>Неподдерживаемый шифр</translation>
    </message>
    <message>
        <source>Invalid compression flags length</source>
        <translation>Недопустимая длина флагов сжатия</translation>
    </message>
    <message>
        <source>Unsupported compression algorithm</source>
        <translation>Неподдерживаемый алгоритм сжатия</translation>
    </message>
    <message>
        <source>Invalid master seed size</source>
        <translation>Недопустимый размер основного seed</translation>
    </message>
    <message>
        <source>Invalid transform seed size</source>
        <translation>Недопустимый размер seed для трансформирования</translation>
    </message>
    <message>
        <source>Invalid transform rounds size</source>
        <translation>Недопустимый размер раунда преобразования</translation>
    </message>
    <message>
        <source>Invalid start bytes size</source>
        <translation>Недопустимый начальный размер байт</translation>
    </message>
    <message>
        <source>Invalid random stream id size</source>
        <translation>Недопустимый размер индентификатора случайного потока</translation>
    </message>
    <message>
        <source>Invalid inner random stream cipher</source>
        <translation>Недопустимый шифр случайного внутреннего потока</translation>
    </message>
    <message>
        <source>Not a KeePass database.</source>
        <translation>Не база данных KeePass.</translation>
    </message>
    <message>
        <source>The selected file is an old KeePass 1 database (.kdb).

You can import it by clicking on Database &gt; 'Import KeePass 1 database...'.
This is a one-way migration. You won&apos;t be able to open the imported database with the old KeePassX 0.4 version.</source>
        <translation>Выбран файл старой базы данных KeePass 1 (.kdb).

Вы можете импортировать его, нажав «База данных -&gt; Импорт базы данных KeePass 1...».
Это необратимая процедура: импортированную базу нельзя будет открыть в старой версии KeePassX 0.4.</translation>
    </message>
    <message>
        <source>Unsupported KeePass 2 database version.</source>
        <translation>Неподдерживаемая версия базы данных KeePass 2.</translation>
    </message>
    <message>
        <source>Invalid cipher uuid length: %1 (length=%2)</source>
        <translation>Неверная длина UUID шифра: %1 (длина=%2)</translation>
    </message>
    <message>
        <source>Unable to parse UUID: %1</source>
        <translation>Не удается выполнить разбор UUID: %1</translation>
    </message>
    <message>
        <source>Failed to read database file.</source>
        <translation>Не удалось прочитать файл базы данных.</translation>
    </message>
</context>
<context>
    <name>KdbxXmlReader</name>
    <message>
        <source>XML parsing failure: %1</source>
        <translation>Ошибка разбора XML: %1</translation>
    </message>
    <message>
        <source>No root group</source>
        <translation>Нет корневой группы</translation>
    </message>
    <message>
        <source>Missing icon uuid or data</source>
        <translation>Нет значка uuid или данных</translation>
    </message>
    <message>
        <source>Missing custom data key or value</source>
        <translation>Отсутствует ключ пользовательских данных или значение</translation>
    </message>
    <message>
        <source>Multiple group elements</source>
        <translation>Несколько элементов группы</translation>
    </message>
    <message>
        <source>Null group uuid</source>
        <translation>Значение uuid для NULL группы</translation>
    </message>
    <message>
        <source>Invalid group icon number</source>
        <translation>Недопустимый номер значка группы</translation>
    </message>
    <message>
        <source>Invalid EnableAutoType value</source>
        <translation>Недопустимое значение EnableAutoType</translation>
    </message>
    <message>
        <source>Invalid EnableSearching value</source>
        <translation>Недопустимое значение EnableSearching</translation>
    </message>
    <message>
        <source>No group uuid found</source>
        <translation>Отсутствует групповой uuid</translation>
    </message>
    <message>
        <source>Null DeleteObject uuid</source>
        <translation>Null DeleteObject uuid</translation>
    </message>
    <message>
        <source>Missing DeletedObject uuid or time</source>
        <translation>Нет uuid или времени для DeletedObject </translation>
    </message>
    <message>
        <source>Null entry uuid</source>
        <translation>Null uuid для записи</translation>
    </message>
    <message>
        <source>Invalid entry icon number</source>
        <translation>Недопустимый номер значка записи</translation>
    </message>
    <message>
        <source>History element in history entry</source>
        <translation>Элемент истории в истории записи</translation>
    </message>
    <message>
        <source>No entry uuid found</source>
        <translation>Нет uuid для записи</translation>
    </message>
    <message>
        <source>History element with different uuid</source>
        <translation>Элемент истории с отличающимся uuid</translation>
    </message>
    <message>
        <source>Duplicate custom attribute found</source>
        <translation>Обнаружен повторяющиеся пользовательский атрибут</translation>
    </message>
    <message>
        <source>Entry string key or value missing</source>
        <translation>Отсутствует ключ или значение записи</translation>
    </message>
    <message>
        <source>Duplicate attachment found</source>
        <translation>Обнаружен дубликат во вложениях</translation>
    </message>
    <message>
        <source>Entry binary key or value missing</source>
        <translation>Отсутствует двоичный ключ или значение записи</translation>
    </message>
    <message>
        <source>Auto-type association window or sequence missing</source>
        <translation>Отсутствует окно или последовательность для автоввода</translation>
    </message>
    <message>
        <source>Invalid bool value</source>
        <translation>Недопустимое логическое значение</translation>
    </message>
    <message>
        <source>Invalid date time value</source>
        <translation>Недопустимое значение даты времени </translation>
    </message>
    <message>
        <source>Invalid color value</source>
        <translation>Недопустимое значение цвета</translation>
    </message>
    <message>
        <source>Invalid color rgb part</source>
        <translation>Недопустимое значение части цвета rgb</translation>
    </message>
    <message>
        <source>Invalid number value</source>
        <translation>Недопустимое числовое значение</translation>
    </message>
    <message>
        <source>Invalid uuid value</source>
        <translation>Недопустимое значение uuid</translation>
    </message>
    <message>
        <source>Unable to decompress binary</source>
        <extracomment>Translator meant is a binary data inside an entry</extracomment>
        <translation>Невозможно распаковать двоичные данные</translation>
    </message>
    <message>
        <source>XML error:
%1
Line %2, column %3</source>
        <translation>Ошибка XML:
%1
Строка %2, столбец %3</translation>
    </message>
</context>
<context>
    <name>KeePass1OpenWidget</name>
    <message>
        <source>Import KeePass1 database</source>
        <translation>Импортировать базу данных KeePass 1</translation>
    </message>
    <message>
        <source>Unable to open the database.</source>
        <translation>Невозможно открыть базу данных.</translation>
    </message>
</context>
<context>
    <name>KeePass1Reader</name>
    <message>
        <source>Unable to read keyfile.</source>
        <translation>Невозможно прочитать ключевой файл.</translation>
    </message>
    <message>
        <source>Not a KeePass database.</source>
        <translation>Не база данных KeePass.</translation>
    </message>
    <message>
        <source>Unsupported encryption algorithm.</source>
        <translation>Алгоритм шифрования не поддерживается.</translation>
    </message>
    <message>
        <source>Unsupported KeePass database version.</source>
        <translation>Версия базы данных KeePass не поддерживается.</translation>
    </message>
    <message>
        <source>Unable to read encryption IV</source>
        <comment>IV = Initialization Vector for symmetric cipher</comment>
        <translation>Не удается прочитать шифрования IV</translation>
    </message>
    <message>
        <source>Invalid number of groups</source>
        <translation>Недопустимое количество групп</translation>
    </message>
    <message>
        <source>Invalid number of entries</source>
        <translation>Недопустимое количество записей</translation>
    </message>
    <message>
        <source>Invalid content hash size</source>
        <translation>Недопустимый размер хеша содержимого</translation>
    </message>
    <message>
        <source>Invalid transform seed size</source>
        <translation>Недопустимый размер seed для трансформирования</translation>
    </message>
    <message>
        <source>Invalid number of transform rounds</source>
        <translation>Недопустимое количество раундов преобразования</translation>
    </message>
    <message>
        <source>Unable to construct group tree</source>
        <translation>Не удалось создать дерево групп</translation>
    </message>
    <message>
        <source>Root</source>
        <translation>Корень</translation>
    </message>
    <message>
        <source>Unable to calculate master key</source>
        <translation>Невозможно вычислить мастер-пароль</translation>
    </message>
    <message>
        <source>Wrong key or database file is corrupt.</source>
        <translation>Неверный ключ, либо повреждён файл базы данных.</translation>
    </message>
    <message>
        <source>Key transformation failed</source>
        <translation>Не удалось выполнить преобразование ключа </translation>
    </message>
    <message>
        <source>Invalid group field type number</source>
        <translation>Недопустимый тип поля группы</translation>
    </message>
    <message>
        <source>Invalid group field size</source>
        <translation>Недопустимый размер поля группы</translation>
    </message>
    <message>
        <source>Read group field data doesn&apos;t match size</source>
        <translation>Не соответствует размер области данных группы</translation>
    </message>
    <message>
        <source>Incorrect group id field size</source>
        <translation>Неверный размер поля идентификатора группы</translation>
    </message>
    <message>
        <source>Incorrect group creation time field size</source>
        <translation>Неверный размер поля времени создания группы</translation>
    </message>
    <message>
        <source>Incorrect group modification time field size</source>
        <translation>Неверный размер поля времени изменения группы</translation>
    </message>
    <message>
        <source>Incorrect group access time field size</source>
        <translation>Неверный размер поля времени доступа к группе</translation>
    </message>
    <message>
        <source>Incorrect group expiry time field size</source>
        <translation>Неверное значение поля времени истечения срока действия группы</translation>
    </message>
    <message>
        <source>Incorrect group icon field size</source>
        <translation>Неверный размер поля значка группы</translation>
    </message>
    <message>
        <source>Incorrect group level field size</source>
        <translation>Неверный размер поля уровня группы</translation>
    </message>
    <message>
        <source>Invalid group field type</source>
        <translation>Недопустимый тип поля группы</translation>
    </message>
    <message>
        <source>Missing group id or level</source>
        <translation>Отсутствует групповой идентификатор или уровень</translation>
    </message>
    <message>
        <source>Missing entry field type number</source>
        <translation>Отсутствует номер типа поля записи</translation>
    </message>
    <message>
        <source>Invalid entry field size</source>
        <translation>Недопустимый размер поля записи</translation>
    </message>
    <message>
        <source>Read entry field data doesn&apos;t match size</source>
        <translation>Поля данных записи не соответствуют размеру</translation>
    </message>
    <message>
        <source>Invalid entry uuid field size</source>
        <translation>Недопустимый размер поля uuid записи</translation>
    </message>
    <message>
        <source>Invalid entry group id field size</source>
        <translation>Недопустимый размер поля идентификатора записи группы</translation>
    </message>
    <message>
        <source>Invalid entry icon field size</source>
        <translation>Недопустимый размер поля значка записи</translation>
    </message>
    <message>
        <source>Invalid entry creation time field size</source>
        <translation>Недопустимный размер поля времени создания записи</translation>
    </message>
    <message>
        <source>Invalid entry modification time field size</source>
        <translation>Недопустимый размер поля изменения даты ввода</translation>
    </message>
    <message>
        <source>Invalid entry expiry time field size</source>
        <translation>Недопустимый размер поля времени для срока действия</translation>
    </message>
    <message>
        <source>Invalid entry field type</source>
        <translation>Недопустимый тип поля записи</translation>
    </message>
    <message>
        <source>unable to seek to content position</source>
        <translation>не удалось переместиться к позиции содержимого</translation>
    </message>
</context>
<context>
    <name>KeeShare</name>
    <message>
        <source>Disabled share</source>
        <translation>Отключить общий доступ</translation>
    </message>
    <message>
        <source>Import from</source>
        <translation>Импорт из</translation>
    </message>
    <message>
        <source>Export to</source>
        <translation>Экспортировать в</translation>
    </message>
    <message>
        <source>Synchronize with</source>
        <translation>Синхронизировать с</translation>
<<<<<<< HEAD
=======
    </message>
    <message>
        <source>Disabled share %1</source>
        <translation type="unfinished"/>
    </message>
    <message>
        <source>Import from share %1</source>
        <translation type="unfinished"/>
    </message>
    <message>
        <source>Export to share %1</source>
        <translation type="unfinished"/>
    </message>
    <message>
        <source>Synchronize with share %1</source>
        <translation type="unfinished"/>
>>>>>>> c51752df
    </message>
</context>
<context>
    <name>KeyComponentWidget</name>
    <message>
        <source>Key Component</source>
        <translation>Ключевой компонент</translation>
    </message>
    <message>
        <source>Key Component Description</source>
        <translation>Описание ключевого компонента</translation>
    </message>
    <message>
        <source>Cancel</source>
        <translation>Отмена</translation>
    </message>
    <message>
        <source>Key Component set, click to change or remove</source>
        <translation>Ключевой компонент установлен, щёлкните, чтобы изменить или удалить</translation>
    </message>
    <message>
        <source>Add %1</source>
        <comment>Add a key component</comment>
        <translation>Добавить %1</translation>
    </message>
    <message>
        <source>Change %1</source>
        <comment>Change a key component</comment>
        <translation>Изменить %1</translation>
    </message>
    <message>
        <source>Remove %1</source>
        <comment>Remove a key component</comment>
        <translation>Удалить %1</translation>
    </message>
    <message>
        <source>%1 set, click to change or remove</source>
        <comment>Change or remove a key component</comment>
        <translation>%1 установлен, нажмите, чтобы изменить или удалить</translation>
    </message>
</context>
<context>
    <name>KeyFileEditWidget</name>
    <message>
        <source>Browse</source>
        <translation>Обзор</translation>
    </message>
    <message>
        <source>Generate</source>
        <translation>Генерировать</translation>
    </message>
    <message>
        <source>Key File</source>
        <translation>Ключевой файл</translation>
    </message>
    <message>
        <source>&lt;p&gt;You can add a key file containing random bytes for additional security.&lt;/p&gt;&lt;p&gt;You must keep it secret and never lose it or you will be locked out!&lt;/p&gt;</source>
        <translation>&lt;p&gt;Вы можете добавить ключевой файл, содержащий случайные байты, для дополнительной безопасности.&lt;/p&gt;&lt;p&gt;Вы должны хранить его в секрете и никогда не терять, или Вы будете заблокированы!&lt;/p&gt;</translation>
    </message>
    <message>
        <source>Legacy key file format</source>
        <translation>Устаревший формат ключевого файла</translation>
    </message>
    <message>
        <source>You are using a legacy key file format which may become
unsupported in the future.

Please go to the master key settings and generate a new key file.</source>
        <translation>Вы используете устаревший формат файла-ключа, который может стать не поддерживаемым в будущем.

Пожалуйста, сходите в настройки мастер ключа и сгенерируйте новый файл-ключ.</translation>
    </message>
    <message>
        <source>Error loading the key file '%1'
Message: %2</source>
        <translation>Ошибка загрузки ключевого файла &apos;%1&apos;
Сообщение: %2</translation>
    </message>
    <message>
        <source>Key files</source>
        <translation>Ключевые файлы</translation>
    </message>
    <message>
        <source>All files</source>
        <translation>Все файлы</translation>
    </message>
    <message>
        <source>Create Key File...</source>
        <translation>Создать ключевой файл...</translation>
    </message>
    <message>
        <source>Error creating key file</source>
        <translation>Ошибка создания ключевого файла</translation>
    </message>
    <message>
        <source>Unable to create key file: %1</source>
        <translation>Невозможно создать ключевой файл: %1</translation>
    </message>
    <message>
        <source>Select a key file</source>
        <translation>Выберите ключевой файл</translation>
    </message>
</context>
<context>
    <name>MainWindow</name>
    <message>
        <source>&amp;Database</source>
        <translation>&amp;База данных</translation>
    </message>
    <message>
        <source>&amp;Recent databases</source>
        <translation>Н&amp;едавние базы данных</translation>
    </message>
    <message>
        <source>&amp;Help</source>
        <translation>Справка</translation>
    </message>
    <message>
        <source>E&amp;ntries</source>
        <translation>&amp;Записи</translation>
    </message>
    <message>
        <source>&amp;Groups</source>
        <translation>&amp;Группы</translation>
    </message>
    <message>
        <source>&amp;Tools</source>
        <translation>&amp;Инструменты</translation>
    </message>
    <message>
        <source>&amp;Quit</source>
        <translation>&amp;Выход</translation>
    </message>
    <message>
        <source>&amp;About</source>
        <translation>&amp;О программе</translation>
    </message>
    <message>
        <source>&amp;Open database...</source>
        <translation>&amp;Открыть базу данных...</translation>
    </message>
    <message>
        <source>&amp;Save database</source>
        <translation>&amp;Сохранить базу данных</translation>
    </message>
    <message>
        <source>&amp;Close database</source>
        <translation>&amp;Закрыть базу данных</translation>
    </message>
    <message>
        <source>&amp;Delete entry</source>
        <translation>&amp;Удалить запись</translation>
    </message>
    <message>
        <source>&amp;Edit group</source>
        <translation>&amp;Изменить группу</translation>
    </message>
    <message>
        <source>&amp;Delete group</source>
        <translation>&amp;Удалить группу</translation>
    </message>
    <message>
        <source>Sa&amp;ve database as...</source>
        <translation>Со&amp;хранить базу данных как...</translation>
    </message>
    <message>
        <source>Database settings</source>
        <translation>Параметры базы данных</translation>
    </message>
    <message>
        <source>&amp;Clone entry</source>
        <translation>&amp;Клонировать запись</translation>
    </message>
    <message>
        <source>Copy &amp;username</source>
        <translation>Скопировать &amp;имя пользователя</translation>
    </message>
    <message>
        <source>Copy username to clipboard</source>
        <translation>Скопировать имя пользователя в буфер обмена</translation>
    </message>
    <message>
        <source>Copy password to clipboard</source>
        <translation>Скопировать пароль в буфер обмена</translation>
    </message>
    <message>
        <source>&amp;Settings</source>
        <translation>&amp;Параметры</translation>
    </message>
    <message>
        <source>Password Generator</source>
        <translation>Генератор паролей</translation>
    </message>
    <message>
        <source>&amp;Lock databases</source>
        <translation>&amp;Заблокировать базу данных</translation>
    </message>
    <message>
        <source>&amp;Title</source>
        <translation>Назван&amp;ие</translation>
    </message>
    <message>
        <source>Copy title to clipboard</source>
        <translation>Скопировать название в буфер обмена</translation>
    </message>
    <message>
        <source>&amp;URL</source>
        <translation>&amp;URL-адрес</translation>
    </message>
    <message>
        <source>Copy URL to clipboard</source>
        <translation>Скопировать URL-адрес в буфер обмена</translation>
    </message>
    <message>
        <source>&amp;Notes</source>
        <translation>&amp;Примечания</translation>
    </message>
    <message>
        <source>Copy notes to clipboard</source>
        <translation>Скопировать примечания в буфер обмена</translation>
    </message>
    <message>
        <source>&amp;Export to CSV file...</source>
        <translation>&amp;Экспорт в CSV-файл...</translation>
    </message>
    <message>
        <source>Set up TOTP...</source>
        <translation>Установить TOTP...</translation>
    </message>
    <message>
        <source>Copy &amp;TOTP</source>
        <translation>Скопировать &amp;TOTP</translation>
    </message>
    <message>
        <source>E&amp;mpty recycle bin</source>
        <translation>О&amp;чистить корзину</translation>
    </message>
    <message>
        <source>Clear history</source>
        <translation>Очистить историю</translation>
    </message>
    <message>
        <source>Access error for config file %1</source>
        <translation>Ошибка доступа к файлу конфигурации %1</translation>
    </message>
    <message>
        <source>Settings</source>
        <translation>Параметры</translation>
    </message>
    <message>
        <source>Toggle window</source>
        <translation>Переключить окно</translation>
    </message>
    <message>
        <source>Quit KeePassXC</source>
        <translation>Закрыть KeePassXC</translation>
    </message>
    <message>
        <source>Please touch the button on your YubiKey!</source>
        <translation>Нажмите кнопку на YubiKey!</translation>
    </message>
    <message>
        <source>WARNING: You are using an unstable build of KeePassXC!
There is a high risk of corruption, maintain a backup of your databases.
This version is not meant for production use.</source>
        <translation>ВНИМАНИЕ: Используется нестабильная сборка KeePassXC!
Весьма вероятно повреждение базы данных, сделайте её резервную копию.
Эта версия не предназначена для повседневного использования.</translation>
    </message>
    <message>
        <source>&amp;Donate</source>
        <translation>&amp;Пожертвовать</translation>
    </message>
    <message>
        <source>Report a &amp;bug</source>
        <translation>Сообщить об &amp;ошибке</translation>
    </message>
    <message>
        <source>WARNING: Your Qt version may cause KeePassXC to crash with an On-Screen Keyboard!
We recommend you use the AppImage available on our downloads page.</source>
        <translation>Предупреждение: Ваша версия Qt может привести к сбоям KeePassXC при работе с экранной клавиатурой!
Мы рекомендуем вам использовать AppImage доступны на нашей странице загрузки.</translation>
    </message>
    <message>
        <source>&amp;Import</source>
        <translation>&amp;Импорт</translation>
    </message>
    <message>
        <source>Copy att&amp;ribute...</source>
<<<<<<< HEAD
        <translation>Копирование атрибутов...</translation>
    </message>
    <message>
        <source>TOTP...</source>
        <translation>TOTP...</translation>
=======
        <translation>Скопировать ат&amp;рибут...</translation>
    </message>
    <message>
        <source>TOTP...</source>
        <translation>&amp;TOTP...</translation>
>>>>>>> c51752df
    </message>
    <message>
        <source>&amp;New database...</source>
        <translation>&amp;Новая база данных...</translation>
    </message>
    <message>
        <source>Create a new database</source>
        <translation>Создать новую базу данных</translation>
    </message>
    <message>
        <source>&amp;Merge from database...</source>
        <translation>Сое&amp;динить с другой базой данных...</translation>
    </message>
    <message>
        <source>Merge from another KDBX database</source>
        <translation>Соединить с другой базой данных KDBX</translation>
    </message>
    <message>
        <source>&amp;New entry</source>
        <translation>&amp;Новая запись</translation>
    </message>
    <message>
        <source>Add a new entry</source>
        <translation>Добавить новую запись</translation>
    </message>
    <message>
        <source>&amp;Edit entry</source>
        <translation>&amp;Править запись</translation>
    </message>
    <message>
        <source>View or edit entry</source>
        <translation>Просмотреть или отредактировать запись</translation>
    </message>
    <message>
        <source>&amp;New group</source>
        <translation>&amp;Новая группа</translation>
    </message>
    <message>
        <source>Add a new group</source>
        <translation>Добавить новую группу</translation>
    </message>
    <message>
        <source>Change master &amp;key...</source>
        <translation>Измнить мастер &amp;ключ...</translation>
    </message>
    <message>
        <source>&amp;Database settings...</source>
        <translation>&amp;Параметры базы данных...</translation>
    </message>
    <message>
        <source>Copy &amp;password</source>
<<<<<<< HEAD
        <translation>Скпировать &amp;пароль</translation>
=======
        <translation>Скопировать п&amp;ароль</translation>
>>>>>>> c51752df
    </message>
    <message>
        <source>Perform &amp;Auto-Type</source>
        <translation>Осуществить а&amp;втоввод</translation>
    </message>
    <message>
        <source>Open &amp;URL</source>
        <translation>Открыть &amp;URL</translation>
    </message>
    <message>
        <source>KeePass 1 database...</source>
        <translation>База данных KeePass 1...</translation>
    </message>
    <message>
        <source>Import a KeePass 1 database</source>
        <translation>Импортировать базу данных KeePass 1</translation>
    </message>
    <message>
        <source>CSV file...</source>
        <translation>Файл CSV...</translation>
    </message>
    <message>
        <source>Import a CSV file</source>
        <translation>Импортировать файл CSV</translation>
    </message>
    <message>
        <source>Show TOTP...</source>
        <translation>Показать TOTP...</translation>
    </message>
    <message>
        <source>Show TOTP QR Code...</source>
        <translation>Показать QR-код TOTP...</translation>
    </message>
    <message>
        <source>Check for Updates...</source>
        <translation>Проверить обновления...</translation>
    </message>
    <message>
        <source>Share entry</source>
        <translation>Поделиться записью</translation>
    </message>
    <message>
        <source>NOTE: You are using a pre-release version of KeePassXC!
Expect some bugs and minor issues, this version is not meant for production use.</source>
        <translation>ЗАМЕТЬТЕ: Вы используете предварительную версию KeePassXC!
Ожидайте некоторые баги и мелкие проблемы, эта версия не подразумевается для производственного использования.</translation>
    </message>
    <message>
        <source>Check for updates on startup?</source>
        <translation>Проверять обновления при запуске?</translation>
    </message>
    <message>
        <source>Would you like KeePassXC to check for updates on startup?</source>
        <translation>Вы бы хотели, чтобы KeePassXC проверял обновления при запуске?</translation>
    </message>
    <message>
        <source>You can always check for updates manually from the application menu.</source>
        <translation>Вы всегда можете проверять обновления вручную из меню приложения.</translation>
    </message>
</context>
<context>
    <name>Merger</name>
    <message>
        <source>Creating missing %1 [%2]</source>
        <translation>Создание отсутствующей %1 [%2]</translation>
    </message>
    <message>
        <source>Relocating %1 [%2]</source>
        <translation>Перемещение %1 [%2]</translation>
    </message>
    <message>
        <source>Overwriting %1 [%2]</source>
        <translation>Перезапись %1 [%2]</translation>
    </message>
    <message>
        <source>older entry merged from database &quot;%1&quot;</source>
        <translation>более старая запись присоединена из базы данных &quot;%1&quot;</translation>
    </message>
    <message>
        <source>Adding backup for older target %1 [%2]</source>
        <translation>Добавление резервной копии для более старой мишени %1 [%2]</translation>
    </message>
    <message>
        <source>Adding backup for older source %1 [%2]</source>
        <translation>Добавление резервной копии для более старого источника %1 [%2]</translation>
    </message>
    <message>
        <source>Reapplying older target entry on top of newer source %1 [%2]</source>
        <translation>Повторное применение более старой целевой записи поверх более нового источника %1 [%2]</translation>
    </message>
    <message>
        <source>Reapplying older source entry on top of newer target %1 [%2]</source>
        <translation>Повторное применение более старой исходной записи поверх более новой мишени %1 [%2]</translation>
    </message>
    <message>
        <source>Synchronizing from newer source %1 [%2]</source>
        <translation>Синхронизация с более новым источником %1 [%2]</translation>
    </message>
    <message>
        <source>Synchronizing from older source %1 [%2]</source>
        <translation>Синхронизация с более старым источником %1 [%2]</translation>
    </message>
    <message>
        <source>Deleting child %1 [%2]</source>
        <translation>Удаление дочерней %1 [%2]</translation>
    </message>
    <message>
        <source>Deleting orphan %1 [%2]</source>
        <translation>Удаление заброшенной %1 [%2]</translation>
    </message>
    <message>
        <source>Changed deleted objects</source>
        <translation>Изменены удалённые объекты</translation>
    </message>
    <message>
        <source>Adding missing icon %1</source>
        <translation>Добавление отсутствующей иконки %1</translation>
    </message>
</context>
<context>
    <name>NewDatabaseWizard</name>
    <message>
        <source>Create a new KeePassXC database...</source>
        <translation>Создать новую базу данных KeePassXC</translation>
    </message>
    <message>
        <source>Root</source>
        <comment>Root group</comment>
        <translation>Корень</translation>
    </message>
</context>
<context>
    <name>NewDatabaseWizardPage</name>
    <message>
        <source>WizardPage</source>
        <translation>СтраницаМастера</translation>
    </message>
    <message>
        <source>En&amp;cryption Settings</source>
        <translation>Настройки шифрования</translation>
    </message>
    <message>
        <source>Here you can adjust the database encryption settings. Don&apos;t worry, you can change them later in the database settings.</source>
        <translation>Здесь Вы можете отрегулировать настройки шифрования базы данных. Не беспокойтесь, вы сможете изменить их позже в настройках базы данных.</translation>
    </message>
    <message>
        <source>Advanced Settings</source>
        <translation>Дополнительные параметры</translation>
    </message>
    <message>
        <source>Simple Settings</source>
        <translation>Простые настройки</translation>
    </message>
</context>
<context>
    <name>NewDatabaseWizardPageEncryption</name>
    <message>
        <source>Encryption Settings</source>
        <translation>Параметры шифрования</translation>
    </message>
    <message>
        <source>Here you can adjust the database encryption settings. Don&apos;t worry, you can change them later in the database settings.</source>
        <translation>Здесь Вы можете отрегулировать настройки шифрования базы данных. Не беспокойтесь, вы сможете изменить их позже в настройках базы данных.</translation>
    </message>
</context>
<context>
    <name>NewDatabaseWizardPageMasterKey</name>
    <message>
        <source>Database Master Key</source>
        <translation>Мастер-ключ базы данных</translation>
    </message>
    <message>
        <source>A master key known only to you protects your database.</source>
        <translation>Мастер-ключ, известный только Вам, защищает Вашу базу данных.</translation>
    </message>
</context>
<context>
    <name>NewDatabaseWizardPageMetaData</name>
    <message>
        <source>General Database Information</source>
        <translation>Общая информация о базе данных</translation>
    </message>
    <message>
        <source>Please fill in the display name and an optional description for your new database:</source>
        <translation>Пожалуйста, заполните отображаемое имя и опциональное описание Вашей новой базы данных:</translation>
    </message>
</context>
<context>
    <name>OpenSSHKey</name>
    <message>
        <source>Invalid key file, expecting an OpenSSH key</source>
        <translation>Недопустимый ключевой файл, ожидается ключ OpenSSH</translation>
    </message>
    <message>
        <source>PEM boundary mismatch</source>
        <translation>Несоответствие границ PEM</translation>
    </message>
    <message>
        <source>Base64 decoding failed</source>
        <translation>Не удалось декодировать Base64</translation>
    </message>
    <message>
        <source>Key file way too small.</source>
        <translation>Ключевой файл слишком мал.</translation>
    </message>
    <message>
        <source>Key file magic header id invalid</source>
        <translation>Недопустимый идентификатор заголовка ключевого файла</translation>
    </message>
    <message>
        <source>Found zero keys</source>
        <translation>Обнаружены пустые ключи</translation>
    </message>
    <message>
        <source>Failed to read public key.</source>
        <translation>Не удалось прочитать публичный ключ.</translation>
    </message>
    <message>
        <source>Corrupted key file, reading private key failed</source>
        <translation>Поврежденный ключевой файл, ошибка чтения частного ключа</translation>
    </message>
    <message>
        <source>No private key payload to decrypt</source>
        <translation>Нет сведений для дешифрования в частном ключе</translation>
    </message>
    <message>
        <source>Trying to run KDF without cipher</source>
        <translation>Попытка запустить ФФК без шифрования</translation>
    </message>
    <message>
        <source>Passphrase is required to decrypt this key</source>
        <translation>Для расшифровки этого ключа требуется пароль</translation>
    </message>
    <message>
        <source>Key derivation failed, key file corrupted?</source>
        <translation>Ошибка формирования ключа, повреждён ключевой файл?</translation>
    </message>
    <message>
        <source>Decryption failed, wrong passphrase?</source>
        <translation>Ошибка расшифровки, неверный пароль?</translation>
    </message>
    <message>
        <source>Unexpected EOF while reading public key</source>
        <translation>Неожиданный конец файла при чтении публичного ключа</translation>
    </message>
    <message>
        <source>Unexpected EOF while reading private key</source>
        <translation>Неожиданный конец файла при чтении частного ключа</translation>
    </message>
    <message>
        <source>Can&apos;t write public key as it is empty</source>
        <translation>Невозможно записать публичный ключ, так как он пуст</translation>
    </message>
    <message>
        <source>Unexpected EOF when writing public key</source>
        <translation>Неожиданный конец файла при записи публичного ключа</translation>
    </message>
    <message>
        <source>Can&apos;t write private key as it is empty</source>
        <translation>Невозможно записать частный ключ, так как он пуст</translation>
    </message>
    <message>
        <source>Unexpected EOF when writing private key</source>
        <translation>Неожиданный конец файла при записи частного ключа</translation>
    </message>
    <message>
        <source>Unsupported key type: %1</source>
        <translation>Неподдерживаемый тип ключа: %1</translation>
    </message>
    <message>
        <source>Unknown cipher: %1</source>
        <translation>Неподдерживаемый шифр: %1</translation>
    </message>
    <message>
        <source>Cipher IV is too short for MD5 kdf</source>
        <translation>Слишком короткий Cipher IV для MD5 ФФК</translation>
    </message>
    <message>
        <source>Unknown KDF: %1</source>
        <translation>Неизвестная ФФК: %1</translation>
    </message>
    <message>
        <source>Unknown key type: %1</source>
        <translation>Неизвестный тип ключа: %1</translation>
    </message>
</context>
<context>
    <name>PasswordEditWidget</name>
    <message>
        <source>Enter password:</source>
        <translation>Введите пароль:</translation>
    </message>
    <message>
        <source>Confirm password:</source>
        <translation>Подтвердите пароль:</translation>
    </message>
    <message>
        <source>Password</source>
        <translation>Пароль</translation>
    </message>
    <message>
        <source>&lt;p&gt;A password is the primary method for securing your database.&lt;/p&gt;&lt;p&gt;Good passwords are long and unique. KeePassXC can generate one for you.&lt;/p&gt;</source>
        <translation>&lt;p&gt;Пароль - первичный метод защиты Вашей базы данных.&lt;/p&gt;&lt;p&gt;Хорошие пароли длинные и уникальные. KeePassXC может сгенерировать его для Вас.&lt;/p&gt;</translation>
<<<<<<< HEAD
    </message>
    <message>
        <source>Password cannot be empty.</source>
        <translation>Пароль не может быть пустым.</translation>
=======
>>>>>>> c51752df
    </message>
    <message>
        <source>Passwords do not match.</source>
        <translation>Пароли не совпадают.</translation>
    </message>
    <message>
        <source>Generate master password</source>
        <translation>Сгенерировать мастер-пароль</translation>
    </message>
</context>
<context>
    <name>PasswordGeneratorWidget</name>
    <message>
        <source>%p%</source>
        <translation>%p%</translation>
    </message>
    <message>
        <source>Password:</source>
        <translation>Пароль:</translation>
    </message>
    <message>
        <source>strength</source>
        <comment>Password strength</comment>
        <translation>надёжность</translation>
    </message>
    <message>
        <source>entropy</source>
        <translation>энтропия</translation>
    </message>
    <message>
        <source>Password</source>
        <translation>Пароль</translation>
    </message>
    <message>
        <source>Character Types</source>
        <translation>Виды символов</translation>
    </message>
    <message>
        <source>Upper Case Letters</source>
        <translation>Заглавные буквы</translation>
    </message>
    <message>
        <source>Lower Case Letters</source>
        <translation>Строчные буквы</translation>
    </message>
    <message>
        <source>Numbers</source>
        <translation>Цифры</translation>
    </message>
    <message>
        <source>Special Characters</source>
        <translation>Специальные символы</translation>
    </message>
    <message>
        <source>Extended ASCII</source>
        <translation>Расширенный ASCII</translation>
    </message>
    <message>
        <source>Exclude look-alike characters</source>
        <translation>Не использовать визуально схожие символы</translation>
    </message>
    <message>
        <source>Pick characters from every group</source>
        <translation>Подобрать символы из каждой группы</translation>
    </message>
    <message>
        <source>&amp;Length:</source>
        <translation>&amp;Длина:</translation>
    </message>
    <message>
        <source>Passphrase</source>
        <translation>Парольная фраза</translation>
    </message>
    <message>
        <source>Wordlist:</source>
        <translation>Список слов:</translation>
    </message>
    <message>
        <source>Word Separator:</source>
        <translation>Разделитель слов:</translation>
    </message>
    <message>
        <source>Copy</source>
        <translation>Копировать</translation>
    </message>
    <message>
        <source>Accept</source>
        <translation>Принять</translation>
    </message>
    <message>
        <source>Close</source>
        <translation>Закрыть</translation>
    </message>
    <message>
        <source>Entropy: %1 bit</source>
        <translation>Энтропия: %1 бит</translation>
    </message>
    <message>
        <source>Password Quality: %1</source>
        <translation>Качество пароля: %1</translation>
    </message>
    <message>
        <source>Poor</source>
        <comment>Password quality</comment>
        <translation>Плохой</translation>
    </message>
    <message>
        <source>Weak</source>
        <comment>Password quality</comment>
        <translation>Слабый</translation>
    </message>
    <message>
        <source>Good</source>
        <comment>Password quality</comment>
        <translation>Хороший</translation>
    </message>
    <message>
        <source>Excellent</source>
        <comment>Password quality</comment>
        <translation>Отличный</translation>
    </message>
    <message>
        <source>ExtendedASCII</source>
        <translation>Расширенная ASCII</translation>
    </message>
    <message>
        <source>Switch to advanced mode</source>
        <translation>Переключиться в расширенный режим</translation>
    </message>
    <message>
        <source>Advanced</source>
        <translation>Дополнительные</translation>
    </message>
    <message>
        <source>Upper Case Letters A to F</source>
        <translation>Заглавные буквы от A до F</translation>
    </message>
    <message>
        <source>A-Z</source>
        <translation>A-Z</translation>
    </message>
    <message>
        <source>Lower Case Letters A to F</source>
        <translation>Строчные буквы от A до F</translation>
    </message>
    <message>
        <source>a-z</source>
        <translation>a-z</translation>
    </message>
    <message>
        <source>0-9</source>
        <translation>0-9</translation>
    </message>
    <message>
        <source>Braces</source>
        <translation>Скобки</translation>
    </message>
    <message>
        <source>{[(</source>
        <translation>{[(</translation>
    </message>
    <message>
        <source>Punctuation</source>
        <translation>Знаки припенания</translation>
    </message>
    <message>
        <source>.,:;</source>
        <translation>.,:;</translation>
    </message>
    <message>
        <source>Quotes</source>
        <translation>Кавычки</translation>
    </message>
    <message>
        <source>&quot; &apos;</source>
        <translation>&quot; &apos;</translation>
    </message>
    <message>
        <source>Math</source>
        <translation>Математические</translation>
    </message>
    <message>
        <source>&lt;*+!?=</source>
        <translation>&lt;*+!?=</translation>
    </message>
    <message>
        <source>Dashes</source>
        <translation>Тире</translation>
    </message>
    <message>
        <source>\_|-/</source>
        <translation>\_|-/</translation>
    </message>
    <message>
        <source>Logograms</source>
        <translation>Логограммы</translation>
    </message>
    <message>
        <source>#$%&amp;&amp;@^`~</source>
        <translation>#$%&amp;&amp;@^`~</translation>
    </message>
    <message>
        <source>Switch to simple mode</source>
        <translation>Переключиться в простой режим</translation>
    </message>
    <message>
        <source>Simple</source>
        <translation>Простой</translation>
    </message>
    <message>
        <source>Character set to exclude from generated password</source>
        <translation>Набор символов для исключения из сгенерированного пароля</translation>
    </message>
    <message>
        <source>Do not include:</source>
        <translation>Не включать:</translation>
    </message>
    <message>
        <source>Add non-hex letters to &quot;do not include&quot; list</source>
        <translation>Добавить не шестнадцатеричные буквы к списку &quot;не включать&quot;</translation>
    </message>
    <message>
        <source>Hex</source>
        <translation>Hex</translation>
    </message>
    <message>
        <source>Excluded characters: &quot;0&quot;, &quot;1&quot;, &quot;l&quot;, &quot;I&quot;, &quot;O&quot;, &quot;|&quot;, &quot;﹒&quot;</source>
        <translation>Исключить символы: &quot;0&quot;, &quot;1&quot;, &quot;l&quot;, &quot;I&quot;, &quot;O&quot;, &quot;|&quot;, &quot;﹒&quot;</translation>
    </message>
    <message>
        <source>Word Co&amp;unt:</source>
        <translation>Количество слов:</translation>
    </message>
    <message>
        <source>Regenerate</source>
        <translation>Перегенерировать</translation>
    </message>
</context>
<context>
    <name>QApplication</name>
    <message>
        <source>KeeShare</source>
        <translation>KeeShare</translation>
    </message>
</context>
<context>
    <name>QFileDialog</name>
    <message>
        <source>Select</source>
        <translation>Выберите</translation>
    </message>
</context>
<context>
    <name>QMessageBox</name>
    <message>
        <source>Overwrite</source>
        <translation>Перезапись</translation>
    </message>
    <message>
        <source>Delete</source>
        <translation>Удалить</translation>
    </message>
    <message>
        <source>Move</source>
        <translation>Перемещение</translation>
    </message>
    <message>
        <source>Empty</source>
        <translation>Пустая</translation>
    </message>
    <message>
        <source>Remove</source>
        <translation>Удалить</translation>
    </message>
    <message>
        <source>Skip</source>
        <translation>Пропустить</translation>
    </message>
    <message>
        <source>Disable</source>
        <translation>Выключено</translation>
    </message>
    <message>
        <source>Merge</source>
        <translation>Слияние</translation>
    </message>
</context>
<context>
    <name>QObject</name>
    <message>
        <source>Database not opened</source>
        <translation>База данных не открыта</translation>
    </message>
    <message>
        <source>Database hash not available</source>
        <translation>Отсутствует хеш базы данных</translation>
    </message>
    <message>
        <source>Client public key not received</source>
        <translation>Не получен публичный ключ клиента</translation>
    </message>
    <message>
        <source>Cannot decrypt message</source>
        <translation>Невозможно расшифровать сообщение</translation>
    </message>
    <message>
        <source>Action cancelled or denied</source>
        <translation>Действие отменено или запрещено</translation>
    </message>
    <message>
        <source>KeePassXC association failed, try again</source>
        <translation>Ассоциирование KeePassXC не выполнено, попробуйте ещё раз</translation>
    </message>
    <message>
        <source>Encryption key is not recognized</source>
        <translation>Не распознан ключ шифрования</translation>
    </message>
    <message>
        <source>Incorrect action</source>
        <translation>Неправильное действие</translation>
    </message>
    <message>
        <source>Empty message received</source>
        <translation>Получено пустое сообщение</translation>
    </message>
    <message>
        <source>No URL provided</source>
        <translation>Отсутствует URL-адрес</translation>
    </message>
    <message>
        <source>No logins found</source>
        <translation>Логины не найдены</translation>
    </message>
    <message>
        <source>Unknown error</source>
        <translation>Неизвестная ошибка</translation>
    </message>
    <message>
        <source>Add a new entry to a database.</source>
        <translation>Добавить новую запись в базу данных.</translation>
    </message>
    <message>
        <source>Path of the database.</source>
        <translation>Путь к базе данных.</translation>
    </message>
    <message>
        <source>Key file of the database.</source>
        <translation>Ключевой файл базы данных.</translation>
    </message>
    <message>
        <source>path</source>
        <translation>путь</translation>
    </message>
    <message>
        <source>Username for the entry.</source>
        <translation>Имя пользователя для записи.</translation>
    </message>
    <message>
        <source>username</source>
        <translation>имя пользователя</translation>
    </message>
    <message>
        <source>URL for the entry.</source>
        <translation>URL-адрес для записи</translation>
    </message>
    <message>
        <source>URL</source>
        <translation>URL-адрес</translation>
    </message>
    <message>
        <source>Prompt for the entry&apos;s password.</source>
        <translation>Введите пароль записи.</translation>
    </message>
    <message>
        <source>Generate a password for the entry.</source>
        <translation>Сгенерировать пароль для записи.</translation>
    </message>
    <message>
        <source>Length for the generated password.</source>
        <translation>Длина сгенерированного пароля.</translation>
    </message>
    <message>
        <source>length</source>
        <translation>длина</translation>
    </message>
    <message>
        <source>Path of the entry to add.</source>
        <translation>Путь к записи для добавления.</translation>
    </message>
    <message>
        <source>Copy an entry&apos;s password to the clipboard.</source>
        <translation>Скопировать пароль в буфер обмена.</translation>
    </message>
    <message>
        <source>Path of the entry to clip.</source>
        <comment>clip = copy to clipboard</comment>
        <translation>Скопировать путь к записи.</translation>
    </message>
    <message>
        <source>Timeout in seconds before clearing the clipboard.</source>
        <translation>Время ожидания в секундах до очистки буфера обмена.</translation>
    </message>
    <message>
        <source>Edit an entry.</source>
        <translation>Редактирование записи.</translation>
    </message>
    <message>
        <source>Title for the entry.</source>
        <translation>Название записи.</translation>
    </message>
    <message>
        <source>title</source>
        <translation>название</translation>
    </message>
    <message>
        <source>Path of the entry to edit.</source>
        <translation>Путь к записи для редактирования.</translation>
    </message>
    <message>
        <source>Estimate the entropy of a password.</source>
        <translation>Оценка энтропии пароля.</translation>
    </message>
    <message>
        <source>Password for which to estimate the entropy.</source>
        <translation>Пароль для оценки энтропии.</translation>
    </message>
    <message>
        <source>Perform advanced analysis on the password.</source>
        <translation>Выполнить расширенный анализ пароля.</translation>
    </message>
    <message>
        <source>Extract and print the content of a database.</source>
        <translation>Извлечь и распечатать содержимое базы данных.</translation>
    </message>
    <message>
        <source>Path of the database to extract.</source>
        <translation>Путь к базе данных для извлечения.</translation>
    </message>
    <message>
        <source>Insert password to unlock %1: </source>
        <translation>Введите пароль для разблокировки %1: </translation>
    </message>
    <message>
        <source>WARNING: You are using a legacy key file format which may become
unsupported in the future.

Please consider generating a new key file.</source>
        <translation>ВНИМАНИЕ: Вы используете ключевой файл устаревшего формата, поддержка которого 
может быть прекращена в будущем.

По возможности создайте новый ключевой файл.</translation>
    </message>
    <message>
        <source>

Available commands:
</source>
        <translation>

Доступные команды:
</translation>
    </message>
    <message>
        <source>Name of the command to execute.</source>
        <translation>Имя выполняемой команды.</translation>
    </message>
    <message>
        <source>List database entries.</source>
        <translation>Список записей в базе данных.</translation>
    </message>
    <message>
        <source>Path of the group to list. Default is /</source>
        <translation>Путь к списку группы. Значение по умолчанию /</translation>
    </message>
    <message>
        <source>Find entries quickly.</source>
        <translation>Быстрый поиск записей.</translation>
    </message>
    <message>
        <source>Search term.</source>
        <translation>Поисковый запрос.</translation>
    </message>
    <message>
        <source>Merge two databases.</source>
        <translation>Объединить две базы данных.</translation>
    </message>
    <message>
        <source>Path of the database to merge into.</source>
        <translation>Путь к базе-приёмнику для объединения.</translation>
    </message>
    <message>
        <source>Path of the database to merge from.</source>
        <translation>Путь к базе-источнику для объединения.</translation>
    </message>
    <message>
        <source>Use the same credentials for both database files.</source>
        <translation>Используйте те же учетные данные для обоих файлов базы данных.</translation>
    </message>
    <message>
        <source>Key file of the database to merge from.</source>
        <translation>Ключевой файл базы данных для объединения.</translation>
    </message>
    <message>
        <source>Show an entry&apos;s information.</source>
        <translation>Показать сведения о записях.</translation>
    </message>
    <message>
        <source>Names of the attributes to show. This option can be specified more than once, with each attribute shown one-per-line in the given order. If no attributes are specified, a summary of the default attributes is given.</source>
        <translation>Имена атрибутов для отображения. Эта опция может быть указана более одного раза - каждый атрибут будет показан по одному в строке в заданном порядке. Если атрибуты не указаны, даётся сводка атрибутов по умолчанию.</translation>
    </message>
    <message>
        <source>attribute</source>
        <translation>атрибут</translation>
    </message>
    <message>
        <source>Name of the entry to show.</source>
        <translation>Название записи для отображения.</translation>
    </message>
    <message>
        <source>NULL device</source>
        <translation>Устройство NULL</translation>
    </message>
    <message>
        <source>error reading from device</source>
        <translation>Ошибка чтения из устройства</translation>
    </message>
    <message>
        <source>malformed string</source>
        <translation>Неправильная строка</translation>
    </message>
    <message>
        <source>missing closing quote</source>
        <translation>Отсутствует закрывающая кавычка</translation>
    </message>
    <message>
        <source>Group</source>
        <translation>Группа</translation>
    </message>
    <message>
        <source>Title</source>
        <translation>Название</translation>
    </message>
    <message>
        <source>Username</source>
        <translation>Имя пользователя</translation>
    </message>
    <message>
        <source>Password</source>
        <translation>Пароль</translation>
    </message>
    <message>
        <source>Notes</source>
        <translation>Примечания</translation>
    </message>
    <message>
        <source>Last Modified</source>
        <translation>Изменён</translation>
    </message>
    <message>
        <source>Created</source>
        <translation>Создан</translation>
    </message>
    <message>
        <source>Browser Integration</source>
        <translation>Интеграция с браузером</translation>
    </message>
    <message>
        <source>YubiKey[%1] Challenge Response - Slot %2 - %3</source>
        <translation>YubiKey[%1] Вызов-ответ - слот %2 - %3</translation>
    </message>
    <message>
        <source>Press</source>
        <translation>Нажать</translation>
    </message>
    <message>
        <source>Passive</source>
        <translation>Пассивная</translation>
    </message>
    <message>
        <source>SSH Agent</source>
        <translation>SSH-агент</translation>
    </message>
    <message>
        <source>Generate a new random diceware passphrase.</source>
        <translation>Сгенерировать новую парольную фразу.</translation>
    </message>
    <message>
        <source>Word count for the diceware passphrase.</source>
        <translation>Количество слов для парольной фразы.</translation>
    </message>
    <message>
        <source>Wordlist for the diceware generator.
[Default: EFF English]</source>
        <translation>Список слов для генератора парольной фразы.
[По умолчанию: Английский EFF]</translation>
    </message>
    <message>
        <source>Generate a new random password.</source>
        <translation>Сгенерировать новый случайный пароль.</translation>
    </message>
    <message>
        <source>Invalid value for password length %1.</source>
        <translation>Неверная величина для длины пароля %1</translation>
    </message>
    <message>
        <source>Could not create entry with path %1.</source>
        <translation>Не удалось создать запись с путём %1.</translation>
    </message>
    <message>
        <source>Enter password for new entry: </source>
        <translation>Введите пароль для новой записи: </translation>
    </message>
    <message>
        <source>Writing the database failed %1.</source>
        <translation>Запись базы данных не удалась %1.</translation>
    </message>
    <message>
        <source>Successfully added entry %1.</source>
        <translation>Успешно добавлена запись %1.</translation>
    </message>
    <message>
        <source>Copy the current TOTP to the clipboard.</source>
        <translation>Скопировать текущий TOTP в буфер обмена.</translation>
    </message>
    <message>
        <source>Invalid timeout value %1.</source>
        <translation>Неверное значение времени ожидания %1.</translation>
    </message>
    <message>
        <source>Entry %1 not found.</source>
        <translation>Запись %1 не найдена.</translation>
    </message>
    <message>
        <source>Entry with path %1 has no TOTP set up.</source>
        <translation>У записи с путём %1 не настроен TOTP.</translation>
    </message>
    <message>
        <source>Entry&apos;s current TOTP copied to the clipboard!</source>
        <translation>Текущий TOTP записи скопирован в буфер обмена!</translation>
    </message>
    <message>
        <source>Entry&apos;s password copied to the clipboard!</source>
        <translation>Пароль записи скопирован в буфер обмена!</translation>
    </message>
    <message numerus="yes">
        <source>Clearing the clipboard in %1 second(s)...</source>
        <translation><numerusform>Очищение буфера обмена через %1 секунду...</numerusform><numerusform>Очищение буфера обмена через %1 секунды..</numerusform><numerusform>Очищение буфера обмена через %1 секунд...</numerusform><numerusform>Очищение буфера обмена через %1 секунд(у, ы)...</numerusform></translation>
    </message>
    <message>
        <source>Clipboard cleared!</source>
        <translation>Буфер обмена очищен!</translation>
    </message>
    <message>
        <source>Silence password prompt and other secondary outputs.</source>
        <translation>Заглушить запрос пароля и другие второстепенные выводы.</translation>
    </message>
    <message>
        <source>count</source>
        <comment>CLI parameter</comment>
        <translation>количество</translation>
    </message>
    <message>
        <source>Invalid value for password length: %1</source>
        <translation>Неверное значение для длины пароля: %1</translation>
    </message>
    <message>
        <source>Could not find entry with path %1.</source>
        <translation>Не удалось найти запись с путём %1.</translation>
    </message>
    <message>
        <source>Not changing any field for entry %1.</source>
        <translation>Не меняются какие-либо поля для записи %1.</translation>
    </message>
    <message>
        <source>Enter new password for entry: </source>
        <translation>Введите новый пароль для записи:</translation>
    </message>
    <message>
        <source>Writing the database failed: %1</source>
        <translation>Запись базы данных не удалась: %1</translation>
    </message>
    <message>
        <source>Successfully edited entry %1.</source>
        <translation>Правка записи прошла успешно %1.</translation>
    </message>
    <message>
        <source>Length %1</source>
        <translation>Длина %1</translation>
    </message>
    <message>
        <source>Entropy %1</source>
        <translation>Энтропия %1</translation>
    </message>
    <message>
        <source>Log10 %1</source>
        <translation>Log10 %1</translation>
    </message>
    <message>
        <source>Multi-word extra bits %1</source>
        <translation>Дополнительные биты мультислова %1</translation>
    </message>
    <message>
        <source>Type: Bruteforce</source>
        <translation>Тип: Перебор</translation>
    </message>
    <message>
        <source>Type: Dictionary</source>
        <translation>Тип: Словарь</translation>
    </message>
    <message>
        <source>Type: Dict+Leet</source>
        <translation>Тип: Словать+Leet</translation>
    </message>
    <message>
        <source>Type: User Words</source>
        <translation>Тип: Пользователь слова</translation>
    </message>
    <message>
        <source>Type: User+Leet</source>
        <translation>Тип: Пользователь+Leet</translation>
    </message>
    <message>
        <source>Type: Repeated</source>
        <translation>Тип: Повторения</translation>
    </message>
    <message>
        <source>Type: Sequence</source>
        <translation>Тип: Последовательность</translation>
    </message>
    <message>
        <source>Type: Spatial</source>
        <translation>Тип: Пространственный</translation>
    </message>
    <message>
        <source>Type: Date</source>
        <translation>Тип: Дата</translation>
    </message>
    <message>
        <source>Type: Bruteforce(Rep)</source>
        <translation>Тип: Перебор(Повт.)</translation>
    </message>
    <message>
        <source>Type: Dictionary(Rep)</source>
        <translation>Тип: Словарь(Повт.)</translation>
    </message>
    <message>
        <source>Type: Dict+Leet(Rep)</source>
        <translation>Тип: Словарь+Leet(Повт.)</translation>
    </message>
    <message>
        <source>Type: User Words(Rep)</source>
        <translation>Тип: Пользовательские слова(Повт.)</translation>
    </message>
    <message>
        <source>Type: User+Leet(Rep)</source>
        <translation>Тип: Пользователь+Leet(Повт.)</translation>
    </message>
    <message>
        <source>Type: Repeated(Rep)</source>
        <translation>Тип: Повторения(Повт.)</translation>
    </message>
    <message>
        <source>Type: Sequence(Rep)</source>
        <translation>Тип: Последовательность(Повт.)</translation>
    </message>
    <message>
        <source>Type: Spatial(Rep)</source>
        <translation>Тип: Пространственный(Повт.)</translation>
    </message>
    <message>
        <source>Type: Date(Rep)</source>
        <translation>Тип: Дата(Повт.)</translation>
    </message>
    <message>
        <source>Type: Unknown%1</source>
        <translation>Тип: Неизвестный%1</translation>
    </message>
    <message>
        <source>Entropy %1 (%2)</source>
        <translation>Энтропия %1 (%2)</translation>
    </message>
    <message>
        <source>*** Password length (%1) != sum of length of parts (%2) ***</source>
        <translation>*** Длина пароля (%1) != сумма длин частей (%2) ***</translation>
    </message>
    <message>
        <source>Failed to load key file %1: %2</source>
        <translation>Не удалось загрузить файл-ключ %1: %2</translation>
    </message>
    <message>
        <source>File %1 does not exist.</source>
        <translation>Файл %1 не существует.</translation>
    </message>
    <message>
        <source>Unable to open file %1.</source>
        <translation>Не удается открыть файл %1.</translation>
    </message>
    <message>
        <source>Error while reading the database:
%1</source>
        <translation>Ошибка при чтении базы данных:
%1</translation>
    </message>
    <message>
        <source>Error while parsing the database:
%1</source>
        <translation>Ошибка при разборе базы данных:
%1</translation>
    </message>
    <message>
        <source>Length of the generated password</source>
        <translation>Длина сгенерированного пароля</translation>
    </message>
    <message>
        <source>Use lowercase characters</source>
        <translation>Использовать символы в нижнем регистре</translation>
    </message>
    <message>
        <source>Use uppercase characters</source>
        <translation>Использовать заглавные буквы</translation>
    </message>
    <message>
        <source>Use numbers.</source>
        <translation>Использовать цифры.</translation>
    </message>
    <message>
        <source>Use special characters</source>
        <translation>Использовать специальные символы</translation>
    </message>
    <message>
        <source>Use extended ASCII</source>
        <translation>Использовать расширенный набор ASCII</translation>
    </message>
    <message>
        <source>Exclude character set</source>
        <translation>Исключить набор символов</translation>
    </message>
    <message>
        <source>chars</source>
        <translation>симв.</translation>
    </message>
    <message>
        <source>Exclude similar looking characters</source>
        <translation>Исключать схоже выглядящие символы</translation>
    </message>
    <message>
        <source>Include characters from every selected group</source>
        <translation>Включать символы из каждой выбранной группы</translation>
    </message>
    <message>
        <source>Recursively list the elements of the group.</source>
        <translation>Рекурсивно перечислять элементы группы.</translation>
    </message>
    <message>
        <source>Cannot find group %1.</source>
        <translation>Не удалось найти группу %1.</translation>
    </message>
    <message>
        <source>Error reading merge file:
%1</source>
        <translation>Ошибка при чтении файла слияния:
%1</translation>
    </message>
    <message>
        <source>Unable to save database to file : %1</source>
        <translation>Не удалось сохранить базу данных в файл : %1</translation>
    </message>
    <message>
        <source>Unable to save database to file: %1</source>
        <translation>Не удалось сохранить базу данных в файл: %1</translation>
    </message>
    <message>
        <source>Successfully recycled entry %1.</source>
        <translation>Успешно перемещена в корзину запись %1.</translation>
    </message>
    <message>
        <source>Successfully deleted entry %1.</source>
        <translation>Успешно удалена запись %1.</translation>
    </message>
    <message>
        <source>Show the entry&apos;s current TOTP.</source>
        <translation>Показать текущий TOTP записи.</translation>
    </message>
    <message>
        <source>ERROR: unknown attribute %1.</source>
        <translation>ОШИБКА: неизвестный атрибут %1.</translation>
    </message>
    <message>
        <source>No program defined for clipboard manipulation</source>
        <translation>Не задана программа для манипуляции буфером обмена</translation>
    </message>
    <message>
        <source>Unable to start program %1</source>
        <translation>Не удалось запустить программу %1</translation>
    </message>
    <message>
        <source>file empty</source>
        <translation>пустой файл</translation>
    </message>
    <message>
        <source>%1: (row, col) %2,%3</source>
        <translation>%1: (строка, столбец) %2,%3</translation>
    </message>
    <message>
        <source>AES: 256-bit</source>
        <translation>AES: 256-бит</translation>
    </message>
    <message>
        <source>Twofish: 256-bit</source>
        <translation>Twofish: 256-бит</translation>
    </message>
    <message>
        <source>ChaCha20: 256-bit</source>
        <translation>ChaCha20: 256-бит</translation>
    </message>
    <message>
        <source>Argon2 (KDBX 4 – recommended)</source>
        <translation>Argon2 (KDBX 4 – рекомендуется)</translation>
    </message>
    <message>
        <source>AES-KDF (KDBX 4)</source>
        <translation>AES-KDF (KDBX 4)</translation>
    </message>
    <message>
        <source>AES-KDF (KDBX 3.1)</source>
        <translation>AES-KDF (KDBX 3.1)</translation>
    </message>
    <message>
        <source>Invalid Settings</source>
        <comment>TOTP</comment>
        <translation>Недопустимые параметры</translation>
    </message>
    <message>
        <source>Invalid Key</source>
        <comment>TOTP</comment>
        <translation>Недопустимый ключ</translation>
    </message>
    <message>
        <source>Message encryption failed.</source>
        <translation>Шифрование сообщений не удалось.</translation>
    </message>
    <message>
        <source>No groups found</source>
        <translation>Группы не найдены</translation>
    </message>
    <message>
        <source>Create a new database.</source>
        <translation>Создать новую базу данных.</translation>
    </message>
    <message>
        <source>File %1 already exists.</source>
        <translation>Файл %1 уже существует.</translation>
    </message>
    <message>
        <source>Loading the key file failed</source>
        <translation>Загрузка файла-ключа не удалась</translation>
    </message>
    <message>
        <source>No key is set. Aborting database creation.</source>
        <translation>Ключ не установлен. Прерываю создание базы данных.</translation>
    </message>
    <message>
        <source>Failed to save the database: %1.</source>
        <translation>Не удалось сохранить базу данных: %1.</translation>
    </message>
    <message>
        <source>Successfully created new database.</source>
        <translation>Успешно создана новая база данных.</translation>
    </message>
    <message>
        <source>Insert password to encrypt database (Press enter to leave blank): </source>
        <translation>Вставьте пароль, чтобы зашифровать базу данных (нажмите &quot;ввод&quot;, чтобы оставить его пустым):</translation>
    </message>
    <message>
        <source>Creating KeyFile %1 failed: %2</source>
        <translation>Создание ключевого файла %1 не удалось: %2</translation>
    </message>
    <message>
        <source>Loading KeyFile %1 failed: %2</source>
        <translation>Загрузка ключевого файла %1 не удалась: %2</translation>
    </message>
    <message>
        <source>Remove an entry from the database.</source>
        <translation>Удалить запись из базы данных.</translation>
    </message>
    <message>
        <source>Path of the entry to remove.</source>
        <translation>Путь к записи для удаления.</translation>
    </message>
    <message>
        <source>Existing single-instance lock file is invalid. Launching new instance.</source>
        <translation>Повреждён файл блокировки запуска, запуск нового экземпляра программы.</translation>
    </message>
    <message>
        <source>The lock file could not be created. Single-instance mode disabled.</source>
        <translation>Невозможно создать файл блокировки. Режим недублирующего хранения отключён.</translation>
    </message>
    <message>
        <source>KeePassXC - cross-platform password manager</source>
        <translation>KeePassXC - кроссплатформенный менеджер паролей</translation>
    </message>
    <message>
        <source>filenames of the password databases to open (*.kdbx)</source>
        <translation>имена файлов открываемой базы данных паролей (*.kdbx)</translation>
    </message>
    <message>
        <source>path to a custom config file</source>
        <translation>путь к своему файлу настроек</translation>
    </message>
    <message>
        <source>key file of the database</source>
        <translation>ключевой файл базы данных</translation>
    </message>
    <message>
        <source>read password of the database from stdin</source>
        <translation>читать пароли базы данных с stdin</translation>
    </message>
    <message>
        <source>Parent window handle</source>
        <translation>Дескриптор родительского окна</translation>
    </message>
    <message>
        <source>Another instance of KeePassXC is already running.</source>
        <translation>Другой экземпляр KeePassXC уже запущен.</translation>
    </message>
    <message>
        <source>Fatal error while testing the cryptographic functions.</source>
        <translation>Неустранимая ошибка при тестировании криптографических функций.</translation>
    </message>
    <message>
        <source>KeePassXC - Error</source>
        <translation>Ошибка - KeePassXC</translation>
    </message>
    <message>
        <source>Database password: </source>
        <translation>Пароль базы данных: </translation>
    </message>
    <message>
        <source>Cannot create new group</source>
        <translation type="unfinished"/>
    </message>
</context>
<context>
    <name>QtIOCompressor</name>
    <message>
        <source>Internal zlib error when compressing: </source>
        <translation>Внутренняя ошибка zlib при сжатии:</translation>
    </message>
    <message>
        <source>Error writing to underlying device: </source>
        <translation>Ошибка записи на основное устройство: </translation>
    </message>
    <message>
        <source>Error opening underlying device: </source>
        <translation>Ошибка открытия основного устройства: </translation>
    </message>
    <message>
        <source>Error reading data from underlying device: </source>
        <translation>Ошибка чтения с основного устройства: </translation>
    </message>
    <message>
        <source>Internal zlib error when decompressing: </source>
        <translation>Внутренняя ошибка zlib при распаковке:</translation>
    </message>
</context>
<context>
    <name>QtIOCompressor::open</name>
    <message>
        <source>The gzip format not supported in this version of zlib.</source>
        <translation>Формат gzip не поддерживается в этой версии zlib.</translation>
    </message>
    <message>
        <source>Internal zlib error: </source>
        <translation>Внутренняя ошибка zlib:</translation>
    </message>
</context>
<context>
    <name>SSHAgent</name>
    <message>
        <source>Agent connection failed.</source>
        <translation>Сбой подключения агента.</translation>
    </message>
    <message>
        <source>Agent protocol error.</source>
        <translation>Ошибка протокола агента.</translation>
    </message>
    <message>
        <source>No agent running, cannot add identity.</source>
        <translation>Агент не запущен, не удается добавить идентификатор.</translation>
    </message>
    <message>
        <source>No agent running, cannot remove identity.</source>
        <translation>Агент не запущен, не удается удалить личность</translation>
    </message>
    <message>
        <source>Agent refused this identity. Possible reasons include:</source>
        <translation>Агент отклонил учетную запись. Возможные причины:</translation>
    </message>
    <message>
        <source>The key has already been added.</source>
        <translation>Ключ уже добавлен.</translation>
    </message>
    <message>
        <source>Restricted lifetime is not supported by the agent (check options).</source>
        <translation>Ограничение по времени не поддерживается этим агентом (проверьте настройки).</translation>
    </message>
    <message>
        <source>A confirmation request is not supported by the agent (check options).</source>
        <translation>Запрос подтверждения не поддерживается этим агентом (проверьте настройки).</translation>
    </message>
</context>
<context>
    <name>SearchHelpWidget</name>
    <message>
        <source>Search Help</source>
        <translation>Искать в справке</translation>
    </message>
    <message>
        <source>Search terms are as follows: [modifiers][field:][&quot;]term[&quot;]</source>
        <translation>Поисковые выражения выглядят следующим образом: [модификаторы][поле:][&quot;]выражение[&quot;]</translation>
    </message>
    <message>
        <source>Every search term must match (ie, logical AND)</source>
        <translation>Каждое поисковое выражение должно иметь соответствие (т.е. логическое И)</translation>
    </message>
    <message>
        <source>Modifiers</source>
        <translation>Модификаторы</translation>
    </message>
    <message>
        <source>exclude term from results</source>
        <translation>исключить выражение из результатов</translation>
    </message>
    <message>
        <source>match term exactly</source>
        <translation>соответствовать выражению в точности</translation>
    </message>
    <message>
        <source>use regex in term</source>
        <translation>использовать регулярные выражения в поисковых</translation>
    </message>
    <message>
        <source>Fields</source>
        <translation>Поля</translation>
    </message>
    <message>
        <source>Term Wildcards</source>
        <translation>Шаблоны для выражений</translation>
    </message>
    <message>
        <source>match anything</source>
        <translation>соответствие всему</translation>
    </message>
    <message>
        <source>match one</source>
        <translation>соответствие одному</translation>
    </message>
    <message>
        <source>logical OR</source>
        <translation>логическое ИЛИ</translation>
    </message>
    <message>
        <source>Examples</source>
        <translation>Примеры</translation>
    </message>
</context>
<context>
    <name>SearchWidget</name>
    <message>
        <source>Search</source>
        <translation>Поиск</translation>
    </message>
    <message>
        <source>Clear</source>
        <translation>Очистить</translation>
    </message>
    <message>
        <source>Limit search to selected group</source>
        <translation>Поиск только в выбранной группе</translation>
    </message>
    <message>
        <source>Search Help</source>
        <translation>Искать в справке</translation>
    </message>
    <message>
        <source>Search (%1)...</source>
        <comment>Search placeholder text, %1 is the keyboard shortcut</comment>
        <translation>Поиск (%1)...</translation>
    </message>
    <message>
        <source>Case sensitive</source>
        <translation>Чувствительно к регистру</translation>
    </message>
</context>
<context>
    <name>SettingsWidgetKeeShare</name>
    <message>
        <source>Active</source>
        <translation>Активный</translation>
    </message>
    <message>
        <source>Allow export</source>
        <translation>Разрешить экспорт</translation>
    </message>
    <message>
        <source>Allow import</source>
        <translation>Разрешить импорт</translation>
    </message>
    <message>
        <source>Own certificate</source>
        <translation>Собственный сертификат</translation>
    </message>
    <message>
        <source>Fingerprint:</source>
        <translation>Отпечаток:</translation>
    </message>
    <message>
        <source>Certificate:</source>
        <translation>Сертификат:</translation>
    </message>
    <message>
        <source>Signer</source>
        <translation>Подписчик</translation>
    </message>
    <message>
        <source>Key:</source>
        <translation>Ключ:</translation>
    </message>
    <message>
        <source>Generate</source>
        <translation>Генерировать</translation>
    </message>
    <message>
        <source>Import</source>
        <translation>Импортировать</translation>
    </message>
    <message>
        <source>Export</source>
        <translation>Экспортировать</translation>
    </message>
    <message>
        <source>Imported certificates</source>
        <translation>Импортированные сертификаты</translation>
    </message>
    <message>
        <source>Trust</source>
        <translation>Доверять</translation>
    </message>
    <message>
        <source>Ask</source>
        <translation>Запросить</translation>
    </message>
    <message>
        <source>Untrust</source>
        <translation>Не доверять</translation>
    </message>
    <message>
        <source>Remove</source>
        <translation>Удалить</translation>
    </message>
    <message>
        <source>Path</source>
        <translation>Путь</translation>
    </message>
    <message>
        <source>Status</source>
        <translation>Статус</translation>
    </message>
    <message>
        <source>Fingerprint</source>
        <translation>Отпечаток</translation>
    </message>
    <message>
        <source>Certificate</source>
        <translation>Сертификат</translation>
    </message>
    <message>
        <source>Trusted</source>
        <translation>Надёжный</translation>
    </message>
    <message>
        <source>Untrusted</source>
        <translation>Ненадёжный</translation>
    </message>
    <message>
        <source>Unknown</source>
        <translation>Неизвестен</translation>
    </message>
    <message>
        <source>key.share</source>
        <comment>Filetype for KeeShare key</comment>
        <translation>key.share</translation>
    </message>
    <message>
        <source>KeeShare key file</source>
        <translation>Ключевой файл KeeShare</translation>
    </message>
    <message>
        <source>All files</source>
        <translation>Все файлы</translation>
    </message>
    <message>
        <source>Select path</source>
        <translation>Выберите путь</translation>
    </message>
    <message>
        <source>Exporting changed certificate</source>
        <translation>Экспортирование изменённого сертификата</translation>
    </message>
    <message>
        <source>The exported certificate is not the same as the one in use. Do you want to export the current certificate?</source>
        <translation>Экспортированный сертификат не такой же, как сертификат, который используется. Вы хотите экспортировать текущий сертификат?</translation>
    </message>
    <message>
        <source>Signer:</source>
        <translation type="unfinished"/>
    </message>
</context>
<context>
    <name>ShareObserver</name>
    <message>
        <source>Import from container without signature</source>
        <translation>Импортировать из контейнера без подписи</translation>
    </message>
    <message>
        <source>We cannot verify the source of the shared container because it is not signed. Do you really want to import from %1?</source>
        <translation>Мы не можем проверить источник коллективного контейнера, потому что он не подписан. Вы действительно хотите импортировать из %1?</translation>
    </message>
    <message>
        <source>Import from container with certificate</source>
        <translation>Импортировать из контейнера с сертификатом</translation>
    </message>
    <message>
        <source>Not this time</source>
        <translation>Не в этот раз</translation>
    </message>
    <message>
        <source>Never</source>
        <translation>Никогда</translation>
    </message>
    <message>
        <source>Always</source>
        <translation>Всегда</translation>
    </message>
    <message>
        <source>Just this time</source>
        <translation>Только в этот раз</translation>
    </message>
    <message>
        <source>Import from %1 failed (%2)</source>
        <translation>Импорт из %1 не удался (%2)</translation>
    </message>
    <message>
        <source>Import from %1 successful (%2)</source>
        <translation>Импорт из %1 успешен (%2)</translation>
    </message>
    <message>
        <source>Imported from %1</source>
        <translation>Импортировано из %1</translation>
    </message>
    <message>
        <source>Signed share container are not supported - import prevented</source>
        <translation>Контейнер с подписанным ресурсом не поддерживается - импорт запрещен</translation>
    </message>
    <message>
        <source>File is not readable</source>
        <translation>Файл не читабелен</translation>
    </message>
    <message>
        <source>Invalid sharing container</source>
        <translation>Неверный контейнер для обмена</translation>
    </message>
    <message>
        <source>Untrusted import prevented</source>
        <translation>Ненадежный импорт предотвращен</translation>
    </message>
    <message>
        <source>Successful signed import</source>
        <translation>Успешный подписанный импорт</translation>
    </message>
    <message>
        <source>Unexpected error</source>
        <translation>Неожиданная ошибка</translation>
    </message>
    <message>
        <source>Unsigned share container are not supported - import prevented</source>
        <translation>Контейнер без подписи не поддерживается - импорт запрещен</translation>
    </message>
    <message>
        <source>Successful unsigned import</source>
        <translation>Успешный импорт без подписи</translation>
    </message>
    <message>
        <source>File does not exist</source>
        <translation>Файл не существует</translation>
    </message>
    <message>
        <source>Unknown share container type</source>
        <translation>Неизвестный тип контейнера</translation>
    </message>
    <message>
        <source>Overwriting signed share container is not supported - export prevented</source>
        <translation>Перезапись подписанного контейнера общего ресурса не поддерживается - экспорт запрещен</translation>
    </message>
    <message>
        <source>Could not write export container (%1)</source>
        <translation>Не удалось записать Экспорт контейнера (%1)</translation>
    </message>
    <message>
<<<<<<< HEAD
        <source>Could not embed signature (%1)</source>
        <translation>Не удалось вставить подпись (%1)</translation>
    </message>
    <message>
        <source>Could not embed database (%1)</source>
        <translation>Не удалось встроить базу данных (%1)</translation>
    </message>
    <message>
        <source>Overwriting unsigned share container is not supported - export prevented</source>
        <translation>Перезапись неподписанного общего ресурса не поддерживается - экспорт запрещен</translation>
    </message>
    <message>
        <source>Could not write export container</source>
        <translation>Не удалось записать экспорта контейнера</translation>
    </message>
    <message>
        <source>Unexpected export error occurred</source>
        <translation>Произошла непредвиденная ошибка экспорта</translation>
    </message>
    <message>
        <source>Export to %1 failed (%2)</source>
        <translation>Ошибка экспорта в %1 (%2)</translation>
    </message>
    <message>
        <source>Export to %1 successful (%2)</source>
        <translation>Экспорт в %1 завершен (%2)</translation>
    </message>
    <message>
        <source>Export to %1</source>
        <translation>Экспорт в %1</translation>
=======
        <source>Overwriting unsigned share container is not supported - export prevented</source>
        <translation>Перезапись неподписанного общего ресурса не поддерживается - экспорт запрещен</translation>
    </message>
    <message>
        <source>Could not write export container</source>
        <translation>Не удалось записать экспорта контейнера</translation>
    </message>
    <message>
        <source>Unexpected export error occurred</source>
        <translation>Произошла непредвиденная ошибка экспорта</translation>
    </message>
    <message>
        <source>Export to %1 failed (%2)</source>
        <translation>Ошибка экспорта в %1 (%2)</translation>
    </message>
    <message>
        <source>Export to %1 successful (%2)</source>
        <translation>Экспорт в %1 завершен (%2)</translation>
    </message>
    <message>
        <source>Export to %1</source>
        <translation>Экспорт в %1</translation>
    </message>
    <message>
        <source>Do you want to trust %1 with the fingerprint of %2 from %3?</source>
        <translation>Вы хотите довериться %1 с отпечатком %2 из %3? {1 ?} {2 ?}</translation>
    </message>
    <message>
        <source>Multiple import source path to %1 in %2</source>
        <translation type="unfinished"/>
    </message>
    <message>
        <source>Conflicting export target path %1 in %2</source>
        <translation type="unfinished"/>
    </message>
    <message>
        <source>Could not embed signature: Could not open file to write (%1)</source>
        <translation type="unfinished"/>
    </message>
    <message>
        <source>Could not embed signature: Could not write file (%1)</source>
        <translation type="unfinished"/>
    </message>
    <message>
        <source>Could not embed database: Could not open file to write (%1)</source>
        <translation type="unfinished"/>
    </message>
    <message>
        <source>Could not embed database: Could not write file (%1)</source>
        <translation type="unfinished"/>
>>>>>>> c51752df
    </message>
</context>
<context>
    <name>TotpDialog</name>
    <message>
        <source>Timed Password</source>
        <translation>Временной пароль</translation>
    </message>
    <message>
        <source>000000</source>
        <translation>000000</translation>
    </message>
    <message>
        <source>Copy</source>
        <translation>Копировать</translation>
    </message>
    <message numerus="yes">
        <source>Expires in &lt;b&gt;%n&lt;/b&gt; second(s)</source>
        <translation><numerusform>Истекает через &lt;b&gt;%n&lt;/b&gt; секунду</numerusform><numerusform>Истекает через &lt;b&gt;%n&lt;/b&gt; секунды</numerusform><numerusform>Истекает через &lt;b&gt;%n&lt;/b&gt; секунд</numerusform><numerusform>Истекает через &lt;b&gt;%n&lt;/b&gt; секунд(у)</numerusform></translation>
    </message>
</context>
<context>
    <name>TotpExportSettingsDialog</name>
    <message>
        <source>Copy</source>
        <translation>Копировать</translation>
    </message>
    <message>
        <source>NOTE: These TOTP settings are custom and may not work with other authenticators.</source>
        <comment>TOTP QR code dialog warning</comment>
        <translation>Примечание: Эти параметры TOTP пользовательские и могут не работать с другими средства проверки подлинности.</translation>
    </message>
    <message>
        <source>There was an error creating the QR code.</source>
        <translation>Произошла ошибка при создании QR кода.</translation>
    </message>
    <message>
        <source>Closing in %1 seconds.</source>
        <translation>Закрытие через %1 секунд.</translation>
    </message>
</context>
<context>
    <name>TotpSetupDialog</name>
    <message>
        <source>Setup TOTP</source>
        <translation>Настроить TOTP</translation>
    </message>
    <message>
        <source>Key:</source>
        <translation>Ключ:</translation>
    </message>
    <message>
        <source>Default RFC 6238 token settings</source>
        <translation>Стандартные параметры токена RFC 6238</translation>
    </message>
    <message>
        <source>Steam token settings</source>
        <translation>Параметры токена Steam</translation>
    </message>
    <message>
        <source>Use custom settings</source>
        <translation>Использовать пользовательские параметры</translation>
    </message>
    <message>
        <source>Custom Settings</source>
        <translation>Пользовательские настройки</translation>
    </message>
    <message>
        <source>Time step:</source>
        <translation>Временной шаг:</translation>
    </message>
    <message>
        <source> sec</source>
        <comment>Seconds</comment>
        <translation>сек</translation>
    </message>
    <message>
        <source>Code size:</source>
        <translation>Размер кода:</translation>
    </message>
    <message>
        <source>6 digits</source>
        <translation>6 цифр</translation>
    </message>
    <message>
        <source>7 digits</source>
        <translation>7 цифр</translation>
    </message>
    <message>
        <source>8 digits</source>
        <translation>8 цифр</translation>
    </message>
</context>
<context>
    <name>UpdateCheckDialog</name>
    <message>
        <source>Checking for updates</source>
        <translation>Проверка обновлений</translation>
    </message>
    <message>
        <source>Checking for updates...</source>
        <translation>Проверка обновлений...</translation>
    </message>
    <message>
        <source>Close</source>
        <translation>Закрыть</translation>
    </message>
    <message>
        <source>Update Error!</source>
        <translation>Ошибка обновления!</translation>
    </message>
    <message>
        <source>An error occurred in retrieving update information.</source>
        <translation>Возникла ошибка при извлечении информации об обновлении.</translation>
    </message>
    <message>
        <source>Please try again later.</source>
        <translation>Пожалуйста, попытайтесь снова позже.</translation>
    </message>
    <message>
        <source>Software Update</source>
        <translation>Обновление программного обеспечения</translation>
    </message>
    <message>
        <source>A new version of KeePassXC is available!</source>
        <translation>Доступна новая версия KeePassXC!</translation>
    </message>
    <message>
        <source>KeePassXC %1 is now available — you have %2.</source>
        <translation>Сейчас доступна KeePassXC %1 — у Вас %2.</translation>
    </message>
    <message>
        <source>Download it at keepassxc.org</source>
        <translation>Загрузите её с keepassxc.org</translation>
    </message>
    <message>
        <source>You&apos;re up-to-date!</source>
        <translation>У Вас всё самое свежее!</translation>
    </message>
    <message>
        <source>KeePassXC %1 is currently the newest version available</source>
        <translation>KeePassXC %1 на текущий момент является самой новой доступной версией</translation>
    </message>
</context>
<context>
    <name>WelcomeWidget</name>
    <message>
        <source>Start storing your passwords securely in a KeePassXC database</source>
        <translation>Начать безопасное хранение ваших паролей в базе данных KeePassXC</translation>
    </message>
    <message>
        <source>Create new database</source>
        <translation>Создать новую базу данных</translation>
    </message>
    <message>
        <source>Open existing database</source>
        <translation>Открыть имеющуюся базу данных</translation>
    </message>
    <message>
        <source>Import from KeePass 1</source>
        <translation>Импорт из KeePass 1</translation>
    </message>
    <message>
        <source>Import from CSV</source>
        <translation>Импорт из CSV</translation>
    </message>
    <message>
        <source>Recent databases</source>
        <translation>Недавние базы данных</translation>
    </message>
    <message>
        <source>Welcome to KeePassXC %1</source>
        <translation>Вас приветствует KeePassXC %1</translation>
    </message>
</context>
<context>
    <name>YubiKeyEditWidget</name>
    <message>
        <source>Refresh</source>
        <translation>Обновить</translation>
    </message>
    <message>
        <source>YubiKey Challenge-Response</source>
        <translation>YubiKey вызов-ответ</translation>
    </message>
    <message>
        <source>&lt;p&gt;If you own a &lt;a href=&quot;https://www.yubico.com/&quot;&gt;YubiKey&lt;/a&gt;, you can use it for additional security.&lt;/p&gt;&lt;p&gt;The YubiKey requires one of its slots to be programmed as &lt;a href=&quot;https://www.yubico.com/products/services-software/personalization-tools/challenge-response/&quot;&gt;HMAC-SHA1 Challenge-Response&lt;/a&gt;.&lt;/p&gt;</source>
        <translation>&lt;p&gt;Если Вы владееете &lt;a href=&quot;https://www.yubico.com/&quot;&gt;YubiKey&lt;/a&gt;, Вы можете использовать его для дополнительной безопасности.&lt;/p&gt;&lt;p&gt;YubiKey требует, чтобы один из его слотов был запрограммирован как &lt;a href=&quot;https://www.yubico.com/products/services-software/personalization-tools/challenge-response/&quot;&gt; вызов-ответ HMAC-SHA1&lt;/a&gt;.&lt;/p&gt;</translation>
    </message>
    <message>
        <source>No YubiKey detected, please ensure it&apos;s plugged in.</source>
        <translation>YubiKey не обнаружен, пожалуйста убедитесь, что он подключен.</translation>
    </message>
    <message>
        <source>No YubiKey inserted.</source>
        <translation>YubiKey не подключен.</translation>
    </message>
</context>
</TS><|MERGE_RESOLUTION|>--- conflicted
+++ resolved
@@ -45,53 +45,6 @@
         <source>Special thanks from the KeePassXC team go to debfx for creating the original KeePassX.</source>
         <translation>Команда KeePassXC выражает особую благодарность debfx за создание оригинального KeePassX.</translation>
     </message>
-<<<<<<< HEAD
-    <message>
-        <source>Version %1</source>
-        <translation>Версия %1</translation>
-    </message>
-    <message>
-        <source>Build Type: %1</source>
-        <translation>Тип сборки: %1</translation>
-    </message>
-    <message>
-        <source>Auto-Type</source>
-        <translation>Автоввод</translation>
-    </message>
-    <message>
-        <source>Browser Integration</source>
-        <translation>Интеграция с браузером</translation>
-    </message>
-    <message>
-        <source>SSH Agent</source>
-        <translation>SSH-агент</translation>
-    </message>
-    <message>
-        <source>YubiKey</source>
-        <translation>YubiKey</translation>
-    </message>
-    <message>
-        <source>TouchID</source>
-        <translation>TouchID</translation>
-    </message>
-    <message>
-        <source>None</source>
-        <translation>Нет</translation>
-    </message>
-    <message>
-        <source>KeeShare (signed and unsigned sharing)</source>
-        <translation>KeeShare (доступ с использованием подписей и без)</translation>
-    </message>
-    <message>
-        <source>KeeShare (only signed sharing)</source>
-        <translation>KeeShare (доступ только с использованием подписи)</translation>
-    </message>
-    <message>
-        <source>KeeShare (only unsigned sharing)</source>
-        <translation>KeeShare (доступ только без использованием подписи)</translation>
-    </message>
-=======
->>>>>>> c51752df
 </context>
 <context>
     <name>AgentSettingsWidget</name>
@@ -655,8 +608,6 @@
         <source>Do not ask permission for HTTP &amp;Basic Auth</source>
         <extracomment>An extra HTTP Basic Auth setting</extracomment>
         <translation>Не спрашивать разрешения для HTTP и Basic авторизации</translation>
-<<<<<<< HEAD
-=======
     </message>
     <message>
         <source>Due to Snap sandboxing, you must run a script to enable browser integration.&lt;br /&gt;You can obtain this script from %1</source>
@@ -669,7 +620,6 @@
     <message>
         <source>KeePassXC-Browser is needed for the browser integration to work. &lt;br /&gt;Download it for %1 and %2. %3</source>
         <translation type="unfinished"/>
->>>>>>> c51752df
     </message>
 </context>
 <context>
@@ -918,13 +868,10 @@
     <message>
         <source>File cannot be written as it is opened in read-only mode.</source>
         <translation>Файл не может быть перезаписан, т.к. он открыт в режиме &quot;только для чтения&quot;.</translation>
-<<<<<<< HEAD
-=======
     </message>
     <message>
         <source>Key not transformed. This is a bug, please report it to the developers!</source>
         <translation type="unfinished"/>
->>>>>>> c51752df
     </message>
 </context>
 <context>
@@ -1679,13 +1626,10 @@
     <message>
         <source>Database was not modified by merge operation.</source>
         <translation>База данных не была изменена операцией слияния.</translation>
-<<<<<<< HEAD
-=======
     </message>
     <message>
         <source>Shared group...</source>
         <translation type="unfinished"/>
->>>>>>> c51752df
     </message>
 </context>
 <context>
@@ -2123,8 +2067,6 @@
     <message>
         <source>Select import/export file</source>
         <translation>Выберите файл для импорта/экспорта</translation>
-<<<<<<< HEAD
-=======
     </message>
     <message>
         <source>Clear</source>
@@ -2141,7 +2083,6 @@
     <message>
         <source>The container %1 imported and export by different groups.</source>
         <translation type="unfinished"/>
->>>>>>> c51752df
     </message>
 </context>
 <context>
@@ -2618,17 +2559,6 @@
     </message>
 </context>
 <context>
-<<<<<<< HEAD
-    <name>GroupModel</name>
-    <message>
-        <source>%1</source>
-        <comment>Template for name without annotation</comment>
-        <translation>%1</translation>
-    </message>
-</context>
-<context>
-=======
->>>>>>> c51752df
     <name>HostInstaller</name>
     <message>
         <source>KeePassXC: Cannot save file!</source>
@@ -3221,8 +3151,6 @@
     <message>
         <source>Synchronize with</source>
         <translation>Синхронизировать с</translation>
-<<<<<<< HEAD
-=======
     </message>
     <message>
         <source>Disabled share %1</source>
@@ -3239,7 +3167,6 @@
     <message>
         <source>Synchronize with share %1</source>
         <translation type="unfinished"/>
->>>>>>> c51752df
     </message>
 </context>
 <context>
@@ -3529,19 +3456,11 @@
     </message>
     <message>
         <source>Copy att&amp;ribute...</source>
-<<<<<<< HEAD
-        <translation>Копирование атрибутов...</translation>
-    </message>
-    <message>
-        <source>TOTP...</source>
-        <translation>TOTP...</translation>
-=======
         <translation>Скопировать ат&amp;рибут...</translation>
     </message>
     <message>
         <source>TOTP...</source>
         <translation>&amp;TOTP...</translation>
->>>>>>> c51752df
     </message>
     <message>
         <source>&amp;New database...</source>
@@ -3593,11 +3512,7 @@
     </message>
     <message>
         <source>Copy &amp;password</source>
-<<<<<<< HEAD
-        <translation>Скпировать &amp;пароль</translation>
-=======
         <translation>Скопировать п&amp;ароль</translation>
->>>>>>> c51752df
     </message>
     <message>
         <source>Perform &amp;Auto-Type</source>
@@ -3901,13 +3816,6 @@
     <message>
         <source>&lt;p&gt;A password is the primary method for securing your database.&lt;/p&gt;&lt;p&gt;Good passwords are long and unique. KeePassXC can generate one for you.&lt;/p&gt;</source>
         <translation>&lt;p&gt;Пароль - первичный метод защиты Вашей базы данных.&lt;/p&gt;&lt;p&gt;Хорошие пароли длинные и уникальные. KeePassXC может сгенерировать его для Вас.&lt;/p&gt;</translation>
-<<<<<<< HEAD
-    </message>
-    <message>
-        <source>Password cannot be empty.</source>
-        <translation>Пароль не может быть пустым.</translation>
-=======
->>>>>>> c51752df
     </message>
     <message>
         <source>Passwords do not match.</source>
@@ -5317,15 +5225,6 @@
         <translation>Не удалось записать Экспорт контейнера (%1)</translation>
     </message>
     <message>
-<<<<<<< HEAD
-        <source>Could not embed signature (%1)</source>
-        <translation>Не удалось вставить подпись (%1)</translation>
-    </message>
-    <message>
-        <source>Could not embed database (%1)</source>
-        <translation>Не удалось встроить базу данных (%1)</translation>
-    </message>
-    <message>
         <source>Overwriting unsigned share container is not supported - export prevented</source>
         <translation>Перезапись неподписанного общего ресурса не поддерживается - экспорт запрещен</translation>
     </message>
@@ -5348,29 +5247,6 @@
     <message>
         <source>Export to %1</source>
         <translation>Экспорт в %1</translation>
-=======
-        <source>Overwriting unsigned share container is not supported - export prevented</source>
-        <translation>Перезапись неподписанного общего ресурса не поддерживается - экспорт запрещен</translation>
-    </message>
-    <message>
-        <source>Could not write export container</source>
-        <translation>Не удалось записать экспорта контейнера</translation>
-    </message>
-    <message>
-        <source>Unexpected export error occurred</source>
-        <translation>Произошла непредвиденная ошибка экспорта</translation>
-    </message>
-    <message>
-        <source>Export to %1 failed (%2)</source>
-        <translation>Ошибка экспорта в %1 (%2)</translation>
-    </message>
-    <message>
-        <source>Export to %1 successful (%2)</source>
-        <translation>Экспорт в %1 завершен (%2)</translation>
-    </message>
-    <message>
-        <source>Export to %1</source>
-        <translation>Экспорт в %1</translation>
     </message>
     <message>
         <source>Do you want to trust %1 with the fingerprint of %2 from %3?</source>
@@ -5399,7 +5275,6 @@
     <message>
         <source>Could not embed database: Could not write file (%1)</source>
         <translation type="unfinished"/>
->>>>>>> c51752df
     </message>
 </context>
 <context>
